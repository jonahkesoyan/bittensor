# The MIT License (MIT)
# Copyright © 2021 Yuma Rao

# Permission is hereby granted, free of charge, to any person obtaining a copy of this software and associated
# documentation files (the “Software”), to deal in the Software without restriction, including without limitation
# the rights to use, copy, modify, merge, publish, distribute, sublicense, and/or sell copies of the Software,
# and to permit persons to whom the Software is furnished to do so, subject to the following conditions:

# The above copyright notice and this permission notice shall be included in all copies or substantial portions of
# the Software.

# THE SOFTWARE IS PROVIDED “AS IS”, WITHOUT WARRANTY OF ANY KIND, EXPRESS OR IMPLIED, INCLUDING BUT NOT LIMITED TO
# THE WARRANTIES OF MERCHANTABILITY, FITNESS FOR A PARTICULAR PURPOSE AND NONINFRINGEMENT. IN NO EVENT SHALL
# THE AUTHORS OR COPYRIGHT HOLDERS BE LIABLE FOR ANY CLAIM, DAMAGES OR OTHER LIABILITY, WHETHER IN AN ACTION
# OF CONTRACT, TORT OR OTHERWISE, ARISING FROM, OUT OF OR IN CONNECTION WITH THE SOFTWARE OR THE USE OR OTHER
# DEALINGS IN THE SOFTWARE.

import os
import queue
import torch
import bittensor
import argparse
import bittensor as bt

from types import SimpleNamespace
from typing import List, Optional
from reward import RewardModel
from gating import GatingModel

__default_question_prompt__ = '''
Ask me a random question about anything. Make the question very domain specific about science and language.
Do not include the answer in the question.
'''

__default_base_prompt__ = '''
You are designed to assist with a wide range of tasks, from answering simple questions to providing in-depth explanations and discussions on a wide range of topics.
'''

class neuron:
    @classmethod
    def check_config( cls, config: 'bt.Config' ):
        r""" Checks/validates the config namespace object.
        """
        bt.logging.check_config( config )
        bt.wallet.check_config( config )
        bt.subtensor.check_config( config )
        bt.metagraph.check_config( config )
        full_path = os.path.expanduser('{}/{}/{}/netuid{}/{}'.format( config.logging.logging_dir, config.wallet.name, config.wallet.hotkey, config.netuid, config.neuron.name ))
        config.neuron.full_path = os.path.expanduser(full_path)
        if not os.path.exists(config.neuron.full_path):
            os.makedirs(config.neuron.full_path)

    @classmethod
    def add_args( cls, parser ):
        # Netuid Arg
        parser.add_argument( '--netuid', type = int, help = 'Prompting network netuid', default = 41 )
        parser.add_argument( '--neuron.name', type = str, help = 'Trials for this miner go in miner.root / (wallet_cold - wallet_hot) / miner.name ', default = 'core_prompting_validator')
        parser.add_argument( '--neuron.base_prompt', type=str, help = 'Prompt injected before a question is completed by miners on the network', default = __default_base_prompt__ )
        parser.add_argument( '--neuron.question_prompt', type=str, help = 'Prompt used to generate questions from the network whicha are used to evaluate other miners.', default = __default_question_prompt__ )
        parser.add_argument( '--neuron.reward_model_name', type = str, help = 'GPTRewardModel name', default = 'Dahoas/gpt2-rm-static')
        parser.add_argument( '--neuron.inference_topk', type = str, help = 'At inference time, how many miners to we query and return the top rewarded.', default = 10 )
        parser.add_argument( '--neuron.training_topk', type = str, help = 'During training time, how many miners to we query for each batch based on scores from gating network.', default = 10 )
        parser.add_argument( '--neuron.epoch_length', type = str, help = 'During training time, how many miners to we query for each batch based on scores from gating network.', default = 10 )
        parser.add_argument( '--neuron.max_history', type = int, help = 'Maximum number history values to store at any time.', default = 100 )
        parser.add_argument( '--neuron.base_timeout', type = int, help = 'Base timeout for all requests.', default = 1 )
        parser.add_argument( '--neuron.length_timeout_multiplier', type = int, help = 'Base timeout for all requests.', default = 0.01 )

    @classmethod
    def config ( cls ):
        parser = argparse.ArgumentParser()    
        bt.wallet.add_args( parser )
        bt.subtensor.add_args( parser )
        bt.metagraph.add_args( parser )
        bt.logging.add_args( parser )
        GatingModel.add_args( parser )
        cls.add_args( parser )
        return bt.config( parser )
    
    def __init__( self, config=None ):
        self.config = config if config is not None else neuron.config()
        bt.logging( config = self.config )
        self.subtensor = bt.subtensor ( config = self.config )
        self.device = torch.device("cuda" if torch.cuda.is_available() else "cpu")
        self.wallet = bt.wallet ( config = self.config )
        self.metagraph = self.subtensor.metagraph( self.config.netuid )
        self.wallet.create_if_non_existent()
        self.wallet.reregister( subtensor = self.subtensor, netuid = self.config.netuid )
        self.uid = self.wallet.get_uid( subtensor = self.subtensor, netuid = self.config.netuid )  
        self.reward_model = RewardModel( self.config.neuron.reward_model_name ).to(self.device)
        self.gating_model = GatingModel( metagraph = self.metagraph, config = self.config ).to(self.device)
        self.dendrite_pool = bt.text_prompting_pool( metagraph = self.metagraph, wallet = self.wallet )
        self.history = queue.Queue( maxsize = self.config.neuron.max_history )

    def compute_weights( self ) -> torch.FloatTensor:
        """
            Computes the average reward for each uid across non-zero values 
            using the rewards history stored in the self.history list.

            Returns:
                weights ( torch.FloatTensor, shape = (n) ): 
                    The weights for each uid.
        """
        bittensor.logging.info( 'compute_weights()' )

        # Return zeros weights if there is no history.
        if self.history.qsize() == 0: 
            bittensor.logging.warning( 'No history to compute weights returning all ones.' )
            return torch.ones((self.metagraph.n)) / self.metagraph.n

        # Averages the rewards for each uid across non-zero values.
        rewards = []

        # Iterate over all events in the `history` list.
        for event in self.history.queue:
            # Normalize the rewards for the current event using softmax normalization.
            normalized_rewards = torch.nn.functional.softmax( event.rewards.to( self.device ), dim=0 )
            bittensor.logging.debug( 'normalized_rewards', normalized_rewards )

            # Use the `uids` of the current event to scatter the normalized rewards
            # into a zero-initialized tensor with the same shape as `self.metagraph.n`.
            scattered_rewards = torch.zeros((self.metagraph.n)).to( self.device ).scatter(0, event.uids.to( self.device ), normalized_rewards.to( self.device ) )
            bittensor.logging.debug( 'scattered_rewards', scattered_rewards )

            # Append the scattered rewards to the `rewards` list.
            rewards.append( scattered_rewards )

        # Stack the scattered rewards tensors along the second dimension.
        rewards = torch.stack( rewards, 1 ).to( self.device )
        bittensor.logging.debug( 'rewards', rewards )

        # Calculate the average reward for each uid across non-zero values.
        # Replace any NaN values with 0.
        raw_weights = torch.nan_to_num( rewards.sum(1) / (rewards != 0).sum(1), 0 )
<<<<<<< HEAD
        bittensor.logging.debug( 'avg_rewards', avg_rewards )
        bittensor.logging.debug( 'top10 values', avg_rewards.sort()[0] )
        bittensor.logging.debug( 'top10 values', avg_rewards.sort()[1] )
     
        # Return the calculated final_weights
        return bittensor.utils.process_weights_for_netuid(
=======
        bittensor.logging.debug( 'raw_weights', raw_weights )
        bittensor.logging.debug( 'top10 values', raw_weights.sort()[0] )
        bittensor.logging.debug( 'top10 values', raw_weights.sort()[1] )
     
        # Return the calculated final_weights
        processed_weights = bittensor.utils.process_weights_for_netuid(
>>>>>>> bdfd8aca
            weights = raw_weights,
            netuid = self.config.netuid,
            subtensor = self.subtensor,
            metagraph = self.metagraph
        )
<<<<<<< HEAD
=======
        bittensor.logging.debug( 'processed_weights', processed_weights )
        bittensor.logging.debug( 'top10 values', processed_weights.sort()[0] )
        bittensor.logging.debug( 'top10 values', processed_weights.sort()[1] )
        return processed_weights

>>>>>>> bdfd8aca
   
    def forward(
            self, 
            message: str,
            topk: Optional[int] = None,
        ) -> SimpleNamespace:
        """
        Queries the network for a response to the passed message using a gating model to select the best uids.
        Trains the gating model based on the rewards calculated for the successful completions and passes rewards
        backward for potential PPO.

        Args:
            message (str): The message to query the network with.
            topk (Optional[int]): The number of uids to consider for the query. If None or -1, all uids will be considered.
                                 If provided, selects the top k uids based on the gating model scores.

        Returns:
            result (SimpleNamespace): A namespace containing the completion with the highest reward, message, uids,
                                      rewards, scores, and all completions.
        """
        bittensor.logging.info( 'forward()' )
        bittensor.logging.info( 'message', message.strip() )

        # Set `topk` to the number of items in `self.metagraph.n` if `topk` is not provided or is -1.
        # Find the available `uids` that are currently serving.
        # If `topk` is larger than the number of available `uids`, set `topk` to the number of available `uids`.
        available_uids = torch.tensor( [ uid for uid, ep in enumerate( self.metagraph.endpoint_objs ) if ep.is_serving ], dtype = torch.int64 ).to( self.device )
        if topk is None or topk == -1: topk = self.metagraph.n.item()
        if topk > len(available_uids): topk = len(available_uids)
        bittensor.logging.debug( 'topk', topk)
        if len( available_uids ) == 0: bittensor.logging.error('no available uids'); return None

        # We run the gating network here to get the best uids
        # Use the gating model to generate scores for each `uid`.
        scores = self.gating_model( message ).to( self.device )
        bittensor.logging.debug( 'scores', scores )

        # Select the top `topk` `uids` based on the highest `scores`.
        # Use the selected `uids` to query the dendrite pool.
        # Print the `completions`.
        topk_uids = available_uids[ scores[ available_uids ].sort()[ 1 ][ -topk: ]]
        completions = self.dendrite_pool.forward( 
            prompt = self.config.neuron.base_prompt, 
            message = message, 
            uids = topk_uids, 
            return_call = False,
            timeout = float( self.config.neuron.base_timeout + self.config.neuron.length_timeout_multiplier * len( message ) )
        )
        bittensor.logging.debug( 'topk_uids', topk_uids )
        bittensor.logging.debug( 'completions', completions )

        # Filter out any `None` `completions`.
        successful_uids = torch.tensor( [ uid for uid, completion in list( zip( topk_uids, completions ) ) if completion is not None and len(completion) > 10 ], dtype = torch.int64 ).to( self.device )
        successful_completions = [ completion for completion in completions if completion is not None and len(completion) > 10 ]
        bittensor.logging.debug( 'successful_uids', successful_uids )
        bittensor.logging.debug( 'successful_completions', successful_completions )
        if len( successful_completions ) == 0: bittensor.logging.error('no successful completions'); return None

        # Calculate the rewards for the successful `completions` using the reward model.
        # Print the rewards for all `uids`.
        rewards = self.reward_model.reward( successful_completions ).to( self.device )
        bittensor.logging.debug( 'rewards', rewards )

        # Train the gating model using the scores and rewards of the successful `completions`.
        self.gating_model.backward( scores = scores[ successful_uids ], rewards = rewards )
        bittensor.logging.debug( 'Apply backward to gating model' )

        # Pass rewards backward for potential PPO.
        self.dendrite_pool.backward( 
            prompt = self.config.neuron.base_prompt, 
            message = message, 
            completions = successful_completions,
            rewards = rewards,
            uids = successful_uids, 
        )
        bittensor.logging.debug( 'Applied backward to network.' )

        # Save the query history in a `result` object.
        # Return the `completion` with the highest reward.
        result = SimpleNamespace( 
            completion = successful_completions[ rewards.argmax( dim = 0 ) ],
            message = message,  
            uids = successful_uids,
            rewards = rewards,
            scores = scores,
            all_completions = completions
        )
        self.history.put( result )

        # Return the completion with the highest reward.
        bittensor.logging.debug( 'forward result', result )
        return result
    
    # User queries here.
    def inference( self, message: str) -> str:
        """Inference"""
        bittensor.logging.info( 'inference()' )
        bittensor.logging.info( 'message', message.strip() )
        result = self.forward( message, topk = self.config.neuron.inference_topk )
        if result == None: return "Failed"
        else: return result.completion

    def train( self ):
        """ Training 
            The function uses an infinite loop to repeatedly generate a random question, 
            ask the network to complete the question, and train the gating network using 
            the question and the resulting completions.
        """
        # Store the current epoch block number for comparison later.
        last_epoch_block = self.subtensor.block
        
        # Start an infinite loop for training.
        while True:
            
            # Query the network for a random question.
            question = self.forward( self.config.neuron.question_prompt )
            if question == None: continue # no responses from network.
            
            # Ask the network to complete the random question, training the gating network.
            self.forward( question.completion, topk = self.config.neuron.training_topk )
            
            # Check if enough epoch blocks have elapsed since the last epoch.
            if self.subtensor.block > last_epoch_block: # run every block. # > self.subtensor.validator_epoch_length( self.config.netuid ) :
                bittensor.logging.info( 'epoch()' )
                bittensor.logging.info( 'block', self.subtensor.block )

                # Update the last epoch block to the current epoch block.
                last_epoch_block = self.subtensor.block
                
                # Computes the average reward for each uid across non-zero values 
                # using the rewards history stored in the self.history list.
                weights = self.compute_weights()
                bittensor.logging.info( 'weights', weights )

                # Set the weights on chain via our subtensor connection.
                self.subtensor.set_weights(
                    wallet = self.wallet,
                    netuid = self.config.netuid,
                    uids = self.metagraph.uids,
                    weights = weights,
                    wait_for_finalization = True,
                )
            
if __name__ == '__main__':
    bittensor.logging.info( 'neuron().train()' )
    neuron().train()<|MERGE_RESOLUTION|>--- conflicted
+++ resolved
@@ -1,307 +1,296 @@
-# The MIT License (MIT)
-# Copyright © 2021 Yuma Rao
-
-# Permission is hereby granted, free of charge, to any person obtaining a copy of this software and associated
-# documentation files (the “Software”), to deal in the Software without restriction, including without limitation
-# the rights to use, copy, modify, merge, publish, distribute, sublicense, and/or sell copies of the Software,
-# and to permit persons to whom the Software is furnished to do so, subject to the following conditions:
-
-# The above copyright notice and this permission notice shall be included in all copies or substantial portions of
-# the Software.
-
-# THE SOFTWARE IS PROVIDED “AS IS”, WITHOUT WARRANTY OF ANY KIND, EXPRESS OR IMPLIED, INCLUDING BUT NOT LIMITED TO
-# THE WARRANTIES OF MERCHANTABILITY, FITNESS FOR A PARTICULAR PURPOSE AND NONINFRINGEMENT. IN NO EVENT SHALL
-# THE AUTHORS OR COPYRIGHT HOLDERS BE LIABLE FOR ANY CLAIM, DAMAGES OR OTHER LIABILITY, WHETHER IN AN ACTION
-# OF CONTRACT, TORT OR OTHERWISE, ARISING FROM, OUT OF OR IN CONNECTION WITH THE SOFTWARE OR THE USE OR OTHER
-# DEALINGS IN THE SOFTWARE.
-
-import os
-import queue
-import torch
-import bittensor
-import argparse
-import bittensor as bt
-
-from types import SimpleNamespace
-from typing import List, Optional
-from reward import RewardModel
-from gating import GatingModel
-
-__default_question_prompt__ = '''
-Ask me a random question about anything. Make the question very domain specific about science and language.
-Do not include the answer in the question.
-'''
-
-__default_base_prompt__ = '''
-You are designed to assist with a wide range of tasks, from answering simple questions to providing in-depth explanations and discussions on a wide range of topics.
-'''
-
-class neuron:
-    @classmethod
-    def check_config( cls, config: 'bt.Config' ):
-        r""" Checks/validates the config namespace object.
-        """
-        bt.logging.check_config( config )
-        bt.wallet.check_config( config )
-        bt.subtensor.check_config( config )
-        bt.metagraph.check_config( config )
-        full_path = os.path.expanduser('{}/{}/{}/netuid{}/{}'.format( config.logging.logging_dir, config.wallet.name, config.wallet.hotkey, config.netuid, config.neuron.name ))
-        config.neuron.full_path = os.path.expanduser(full_path)
-        if not os.path.exists(config.neuron.full_path):
-            os.makedirs(config.neuron.full_path)
-
-    @classmethod
-    def add_args( cls, parser ):
-        # Netuid Arg
-        parser.add_argument( '--netuid', type = int, help = 'Prompting network netuid', default = 41 )
-        parser.add_argument( '--neuron.name', type = str, help = 'Trials for this miner go in miner.root / (wallet_cold - wallet_hot) / miner.name ', default = 'core_prompting_validator')
-        parser.add_argument( '--neuron.base_prompt', type=str, help = 'Prompt injected before a question is completed by miners on the network', default = __default_base_prompt__ )
-        parser.add_argument( '--neuron.question_prompt', type=str, help = 'Prompt used to generate questions from the network whicha are used to evaluate other miners.', default = __default_question_prompt__ )
-        parser.add_argument( '--neuron.reward_model_name', type = str, help = 'GPTRewardModel name', default = 'Dahoas/gpt2-rm-static')
-        parser.add_argument( '--neuron.inference_topk', type = str, help = 'At inference time, how many miners to we query and return the top rewarded.', default = 10 )
-        parser.add_argument( '--neuron.training_topk', type = str, help = 'During training time, how many miners to we query for each batch based on scores from gating network.', default = 10 )
-        parser.add_argument( '--neuron.epoch_length', type = str, help = 'During training time, how many miners to we query for each batch based on scores from gating network.', default = 10 )
-        parser.add_argument( '--neuron.max_history', type = int, help = 'Maximum number history values to store at any time.', default = 100 )
-        parser.add_argument( '--neuron.base_timeout', type = int, help = 'Base timeout for all requests.', default = 1 )
-        parser.add_argument( '--neuron.length_timeout_multiplier', type = int, help = 'Base timeout for all requests.', default = 0.01 )
-
-    @classmethod
-    def config ( cls ):
-        parser = argparse.ArgumentParser()    
-        bt.wallet.add_args( parser )
-        bt.subtensor.add_args( parser )
-        bt.metagraph.add_args( parser )
-        bt.logging.add_args( parser )
-        GatingModel.add_args( parser )
-        cls.add_args( parser )
-        return bt.config( parser )
-    
-    def __init__( self, config=None ):
-        self.config = config if config is not None else neuron.config()
-        bt.logging( config = self.config )
-        self.subtensor = bt.subtensor ( config = self.config )
-        self.device = torch.device("cuda" if torch.cuda.is_available() else "cpu")
-        self.wallet = bt.wallet ( config = self.config )
-        self.metagraph = self.subtensor.metagraph( self.config.netuid )
-        self.wallet.create_if_non_existent()
-        self.wallet.reregister( subtensor = self.subtensor, netuid = self.config.netuid )
-        self.uid = self.wallet.get_uid( subtensor = self.subtensor, netuid = self.config.netuid )  
-        self.reward_model = RewardModel( self.config.neuron.reward_model_name ).to(self.device)
-        self.gating_model = GatingModel( metagraph = self.metagraph, config = self.config ).to(self.device)
-        self.dendrite_pool = bt.text_prompting_pool( metagraph = self.metagraph, wallet = self.wallet )
-        self.history = queue.Queue( maxsize = self.config.neuron.max_history )
-
-    def compute_weights( self ) -> torch.FloatTensor:
-        """
-            Computes the average reward for each uid across non-zero values 
-            using the rewards history stored in the self.history list.
-
-            Returns:
-                weights ( torch.FloatTensor, shape = (n) ): 
-                    The weights for each uid.
-        """
-        bittensor.logging.info( 'compute_weights()' )
-
-        # Return zeros weights if there is no history.
-        if self.history.qsize() == 0: 
-            bittensor.logging.warning( 'No history to compute weights returning all ones.' )
-            return torch.ones((self.metagraph.n)) / self.metagraph.n
-
-        # Averages the rewards for each uid across non-zero values.
-        rewards = []
-
-        # Iterate over all events in the `history` list.
-        for event in self.history.queue:
-            # Normalize the rewards for the current event using softmax normalization.
-            normalized_rewards = torch.nn.functional.softmax( event.rewards.to( self.device ), dim=0 )
-            bittensor.logging.debug( 'normalized_rewards', normalized_rewards )
-
-            # Use the `uids` of the current event to scatter the normalized rewards
-            # into a zero-initialized tensor with the same shape as `self.metagraph.n`.
-            scattered_rewards = torch.zeros((self.metagraph.n)).to( self.device ).scatter(0, event.uids.to( self.device ), normalized_rewards.to( self.device ) )
-            bittensor.logging.debug( 'scattered_rewards', scattered_rewards )
-
-            # Append the scattered rewards to the `rewards` list.
-            rewards.append( scattered_rewards )
-
-        # Stack the scattered rewards tensors along the second dimension.
-        rewards = torch.stack( rewards, 1 ).to( self.device )
-        bittensor.logging.debug( 'rewards', rewards )
-
-        # Calculate the average reward for each uid across non-zero values.
-        # Replace any NaN values with 0.
-        raw_weights = torch.nan_to_num( rewards.sum(1) / (rewards != 0).sum(1), 0 )
-<<<<<<< HEAD
-        bittensor.logging.debug( 'avg_rewards', avg_rewards )
-        bittensor.logging.debug( 'top10 values', avg_rewards.sort()[0] )
-        bittensor.logging.debug( 'top10 values', avg_rewards.sort()[1] )
-     
-        # Return the calculated final_weights
-        return bittensor.utils.process_weights_for_netuid(
-=======
-        bittensor.logging.debug( 'raw_weights', raw_weights )
-        bittensor.logging.debug( 'top10 values', raw_weights.sort()[0] )
-        bittensor.logging.debug( 'top10 values', raw_weights.sort()[1] )
-     
-        # Return the calculated final_weights
-        processed_weights = bittensor.utils.process_weights_for_netuid(
->>>>>>> bdfd8aca
-            weights = raw_weights,
-            netuid = self.config.netuid,
-            subtensor = self.subtensor,
-            metagraph = self.metagraph
-        )
-<<<<<<< HEAD
-=======
-        bittensor.logging.debug( 'processed_weights', processed_weights )
-        bittensor.logging.debug( 'top10 values', processed_weights.sort()[0] )
-        bittensor.logging.debug( 'top10 values', processed_weights.sort()[1] )
-        return processed_weights
-
->>>>>>> bdfd8aca
-   
-    def forward(
-            self, 
-            message: str,
-            topk: Optional[int] = None,
-        ) -> SimpleNamespace:
-        """
-        Queries the network for a response to the passed message using a gating model to select the best uids.
-        Trains the gating model based on the rewards calculated for the successful completions and passes rewards
-        backward for potential PPO.
-
-        Args:
-            message (str): The message to query the network with.
-            topk (Optional[int]): The number of uids to consider for the query. If None or -1, all uids will be considered.
-                                 If provided, selects the top k uids based on the gating model scores.
-
-        Returns:
-            result (SimpleNamespace): A namespace containing the completion with the highest reward, message, uids,
-                                      rewards, scores, and all completions.
-        """
-        bittensor.logging.info( 'forward()' )
-        bittensor.logging.info( 'message', message.strip() )
-
-        # Set `topk` to the number of items in `self.metagraph.n` if `topk` is not provided or is -1.
-        # Find the available `uids` that are currently serving.
-        # If `topk` is larger than the number of available `uids`, set `topk` to the number of available `uids`.
-        available_uids = torch.tensor( [ uid for uid, ep in enumerate( self.metagraph.endpoint_objs ) if ep.is_serving ], dtype = torch.int64 ).to( self.device )
-        if topk is None or topk == -1: topk = self.metagraph.n.item()
-        if topk > len(available_uids): topk = len(available_uids)
-        bittensor.logging.debug( 'topk', topk)
-        if len( available_uids ) == 0: bittensor.logging.error('no available uids'); return None
-
-        # We run the gating network here to get the best uids
-        # Use the gating model to generate scores for each `uid`.
-        scores = self.gating_model( message ).to( self.device )
-        bittensor.logging.debug( 'scores', scores )
-
-        # Select the top `topk` `uids` based on the highest `scores`.
-        # Use the selected `uids` to query the dendrite pool.
-        # Print the `completions`.
-        topk_uids = available_uids[ scores[ available_uids ].sort()[ 1 ][ -topk: ]]
-        completions = self.dendrite_pool.forward( 
-            prompt = self.config.neuron.base_prompt, 
-            message = message, 
-            uids = topk_uids, 
-            return_call = False,
-            timeout = float( self.config.neuron.base_timeout + self.config.neuron.length_timeout_multiplier * len( message ) )
-        )
-        bittensor.logging.debug( 'topk_uids', topk_uids )
-        bittensor.logging.debug( 'completions', completions )
-
-        # Filter out any `None` `completions`.
-        successful_uids = torch.tensor( [ uid for uid, completion in list( zip( topk_uids, completions ) ) if completion is not None and len(completion) > 10 ], dtype = torch.int64 ).to( self.device )
-        successful_completions = [ completion for completion in completions if completion is not None and len(completion) > 10 ]
-        bittensor.logging.debug( 'successful_uids', successful_uids )
-        bittensor.logging.debug( 'successful_completions', successful_completions )
-        if len( successful_completions ) == 0: bittensor.logging.error('no successful completions'); return None
-
-        # Calculate the rewards for the successful `completions` using the reward model.
-        # Print the rewards for all `uids`.
-        rewards = self.reward_model.reward( successful_completions ).to( self.device )
-        bittensor.logging.debug( 'rewards', rewards )
-
-        # Train the gating model using the scores and rewards of the successful `completions`.
-        self.gating_model.backward( scores = scores[ successful_uids ], rewards = rewards )
-        bittensor.logging.debug( 'Apply backward to gating model' )
-
-        # Pass rewards backward for potential PPO.
-        self.dendrite_pool.backward( 
-            prompt = self.config.neuron.base_prompt, 
-            message = message, 
-            completions = successful_completions,
-            rewards = rewards,
-            uids = successful_uids, 
-        )
-        bittensor.logging.debug( 'Applied backward to network.' )
-
-        # Save the query history in a `result` object.
-        # Return the `completion` with the highest reward.
-        result = SimpleNamespace( 
-            completion = successful_completions[ rewards.argmax( dim = 0 ) ],
-            message = message,  
-            uids = successful_uids,
-            rewards = rewards,
-            scores = scores,
-            all_completions = completions
-        )
-        self.history.put( result )
-
-        # Return the completion with the highest reward.
-        bittensor.logging.debug( 'forward result', result )
-        return result
-    
-    # User queries here.
-    def inference( self, message: str) -> str:
-        """Inference"""
-        bittensor.logging.info( 'inference()' )
-        bittensor.logging.info( 'message', message.strip() )
-        result = self.forward( message, topk = self.config.neuron.inference_topk )
-        if result == None: return "Failed"
-        else: return result.completion
-
-    def train( self ):
-        """ Training 
-            The function uses an infinite loop to repeatedly generate a random question, 
-            ask the network to complete the question, and train the gating network using 
-            the question and the resulting completions.
-        """
-        # Store the current epoch block number for comparison later.
-        last_epoch_block = self.subtensor.block
-        
-        # Start an infinite loop for training.
-        while True:
-            
-            # Query the network for a random question.
-            question = self.forward( self.config.neuron.question_prompt )
-            if question == None: continue # no responses from network.
-            
-            # Ask the network to complete the random question, training the gating network.
-            self.forward( question.completion, topk = self.config.neuron.training_topk )
-            
-            # Check if enough epoch blocks have elapsed since the last epoch.
-            if self.subtensor.block > last_epoch_block: # run every block. # > self.subtensor.validator_epoch_length( self.config.netuid ) :
-                bittensor.logging.info( 'epoch()' )
-                bittensor.logging.info( 'block', self.subtensor.block )
-
-                # Update the last epoch block to the current epoch block.
-                last_epoch_block = self.subtensor.block
-                
-                # Computes the average reward for each uid across non-zero values 
-                # using the rewards history stored in the self.history list.
-                weights = self.compute_weights()
-                bittensor.logging.info( 'weights', weights )
-
-                # Set the weights on chain via our subtensor connection.
-                self.subtensor.set_weights(
-                    wallet = self.wallet,
-                    netuid = self.config.netuid,
-                    uids = self.metagraph.uids,
-                    weights = weights,
-                    wait_for_finalization = True,
-                )
-            
-if __name__ == '__main__':
-    bittensor.logging.info( 'neuron().train()' )
+# The MIT License (MIT)
+# Copyright © 2021 Yuma Rao
+
+# Permission is hereby granted, free of charge, to any person obtaining a copy of this software and associated
+# documentation files (the “Software”), to deal in the Software without restriction, including without limitation
+# the rights to use, copy, modify, merge, publish, distribute, sublicense, and/or sell copies of the Software,
+# and to permit persons to whom the Software is furnished to do so, subject to the following conditions:
+
+# The above copyright notice and this permission notice shall be included in all copies or substantial portions of
+# the Software.
+
+# THE SOFTWARE IS PROVIDED “AS IS”, WITHOUT WARRANTY OF ANY KIND, EXPRESS OR IMPLIED, INCLUDING BUT NOT LIMITED TO
+# THE WARRANTIES OF MERCHANTABILITY, FITNESS FOR A PARTICULAR PURPOSE AND NONINFRINGEMENT. IN NO EVENT SHALL
+# THE AUTHORS OR COPYRIGHT HOLDERS BE LIABLE FOR ANY CLAIM, DAMAGES OR OTHER LIABILITY, WHETHER IN AN ACTION
+# OF CONTRACT, TORT OR OTHERWISE, ARISING FROM, OUT OF OR IN CONNECTION WITH THE SOFTWARE OR THE USE OR OTHER
+# DEALINGS IN THE SOFTWARE.
+
+import os
+import queue
+import torch
+import bittensor
+import argparse
+import bittensor as bt
+
+from types import SimpleNamespace
+from typing import List, Optional, Tuple
+from reward import RewardModel
+from gating import GatingModel
+
+__default_question_prompt__ = '''
+Ask me a random question about anything. Make the question very domain specific about science and language.
+Do not include the answer in the question.
+'''
+
+__default_base_prompt__ = '''
+You are designed to assist with a wide range of tasks, from answering simple questions to providing in-depth explanations and discussions on a wide range of topics.
+'''
+
+class neuron:
+    @classmethod
+    def check_config( cls, config: 'bt.Config' ):
+        r""" Checks/validates the config namespace object.
+        """
+        bt.logging.check_config( config )
+        bt.wallet.check_config( config )
+        bt.subtensor.check_config( config )
+        bt.metagraph.check_config( config )
+        full_path = os.path.expanduser('{}/{}/{}/netuid{}/{}'.format( config.logging.logging_dir, config.wallet.name, config.wallet.hotkey, config.netuid, config.neuron.name ))
+        config.neuron.full_path = os.path.expanduser(full_path)
+        if not os.path.exists(config.neuron.full_path):
+            os.makedirs(config.neuron.full_path)
+
+    @classmethod
+    def add_args( cls, parser ):
+        # Netuid Arg
+        parser.add_argument( '--netuid', type = int, help = 'Prompting network netuid', default = 41 )
+        parser.add_argument( '--neuron.name', type = str, help = 'Trials for this miner go in miner.root / (wallet_cold - wallet_hot) / miner.name ', default = 'core_prompting_validator')
+        parser.add_argument( '--neuron.base_prompt', type=str, help = 'Prompt injected before a question is completed by miners on the network', default = __default_base_prompt__ )
+        parser.add_argument( '--neuron.question_prompt', type=str, help = 'Prompt used to generate questions from the network whicha are used to evaluate other miners.', default = __default_question_prompt__ )
+        parser.add_argument( '--neuron.reward_model_name', type = str, help = 'GPTRewardModel name', default = 'Dahoas/gpt2-rm-static')
+        parser.add_argument( '--neuron.inference_topk', type = str, help = 'At inference time, how many miners to we query and return the top rewarded.', default = 10 )
+        parser.add_argument( '--neuron.training_topk', type = str, help = 'During training time, how many miners to we query for each batch based on scores from gating network.', default = 10 )
+        parser.add_argument( '--neuron.epoch_length', type = str, help = 'During training time, how many miners to we query for each batch based on scores from gating network.', default = 10 )
+        parser.add_argument( '--neuron.max_history', type = int, help = 'Maximum number history values to store at any time.', default = 100 )
+        parser.add_argument( '--neuron.base_timeout', type = int, help = 'Base timeout for all requests.', default = 1 )
+        parser.add_argument( '--neuron.length_timeout_multiplier', type = int, help = 'Base timeout for all requests.', default = 0.01 )
+
+    @classmethod
+    def config ( cls ):
+        parser = argparse.ArgumentParser()    
+        bt.wallet.add_args( parser )
+        bt.subtensor.add_args( parser )
+        bt.metagraph.add_args( parser )
+        bt.logging.add_args( parser )
+        GatingModel.add_args( parser )
+        cls.add_args( parser )
+        return bt.config( parser )
+    
+    def __init__( self, config=None ):
+        self.config = config if config is not None else neuron.config()
+        bt.logging( config = self.config )
+        self.subtensor = bt.subtensor ( config = self.config )
+        self.device = torch.device("cuda" if torch.cuda.is_available() else "cpu")
+        self.wallet = bt.wallet ( config = self.config )
+        self.metagraph = self.subtensor.metagraph( self.config.netuid )
+        self.wallet.create_if_non_existent()
+        self.wallet.reregister( subtensor = self.subtensor, netuid = self.config.netuid )
+        self.uid = self.wallet.get_uid( subtensor = self.subtensor, netuid = self.config.netuid )  
+        self.reward_model = RewardModel( self.config.neuron.reward_model_name ).to(self.device)
+        self.gating_model = GatingModel( metagraph = self.metagraph, config = self.config ).to(self.device)
+        self.dendrite_pool = bt.text_prompting_pool( metagraph = self.metagraph, wallet = self.wallet )
+        self.history = queue.Queue( maxsize = self.config.neuron.max_history )
+
+    def compute_weights( self ) -> Tuple[ torch.LongTensor, torch.FloatTensor ]:
+        """
+            Computes the average reward for each uid across non-zero values 
+            using the rewards history stored in the self.history list.
+
+            Returns:
+                uids ( torch.LongTensor, shape = (n) ): 
+                    Uid to set weights on.
+                weights ( torch.FloatTensor, shape = (n) ): 
+                    The weights for each uid.
+        """
+        bittensor.logging.info( 'compute_weights()' )
+
+        # Return zeros weights if there is no history.
+        if self.history.qsize() == 0: 
+            bittensor.logging.warning( 'No history to compute weights returning all ones.' )
+            return torch.ones((self.metagraph.n)) / self.metagraph.n
+
+        # Averages the rewards for each uid across non-zero values.
+        rewards = []
+
+        # Iterate over all events in the `history` list.
+        for event in self.history.queue:
+            # Normalize the rewards for the current event using softmax normalization.
+            normalized_rewards = torch.nn.functional.softmax( event.rewards.to( self.device ), dim=0 )
+            bittensor.logging.debug( 'normalized_rewards', normalized_rewards )
+
+            # Use the `uids` of the current event to scatter the normalized rewards
+            # into a zero-initialized tensor with the same shape as `self.metagraph.n`.
+            scattered_rewards = torch.zeros((self.metagraph.n)).to( self.device ).scatter(0, event.uids.to( self.device ), normalized_rewards.to( self.device ) )
+            bittensor.logging.debug( 'scattered_rewards', scattered_rewards )
+
+            # Append the scattered rewards to the `rewards` list.
+            rewards.append( scattered_rewards )
+
+        # Stack the scattered rewards tensors along the second dimension.
+        rewards = torch.stack( rewards, 1 ).to( self.device )
+        bittensor.logging.debug( 'rewards', rewards )
+
+        # Calculate the average reward for each uid across non-zero values.
+        # Replace any NaN values with 0.
+        raw_weights = torch.nan_to_num( rewards.sum(1) / (rewards != 0).sum(1), 0 )
+        bittensor.logging.debug( 'raw_weights', raw_weights )
+        bittensor.logging.debug( 'top10 values', raw_weights.sort()[0] )
+        bittensor.logging.debug( 'top10 uids', raw_weights.sort()[1] )
+     
+        # Process the raw weights to final_weights via subtensor limitations.
+        processed_weight_uids, processed_weights = bittensor.utils.weight_utils.process_weights_for_netuid(
+            weights = raw_weights,
+            netuid = self.config.netuid,
+            subtensor = self.subtensor,
+            metagraph = self.metagraph
+        )
+        bittensor.logging.debug( 'processed_weights', processed_weights )
+        bittensor.logging.debug( 'processed_weight_uids', processed_weight_uids )
+        return processed_weight_uids, processed_weights
+
+   
+    def forward(
+            self, 
+            message: str,
+            topk: Optional[int] = None,
+        ) -> SimpleNamespace:
+        """
+        Queries the network for a response to the passed message using a gating model to select the best uids.
+        Trains the gating model based on the rewards calculated for the successful completions and passes rewards
+        backward for potential PPO.
+
+        Args:
+            message (str): The message to query the network with.
+            topk (Optional[int]): The number of uids to consider for the query. If None or -1, all uids will be considered.
+                                 If provided, selects the top k uids based on the gating model scores.
+
+        Returns:
+            result (SimpleNamespace): A namespace containing the completion with the highest reward, message, uids,
+                                      rewards, scores, and all completions.
+        """
+        bittensor.logging.info( 'forward()' )
+        bittensor.logging.info( 'message', message.strip() )
+
+        # Set `topk` to the number of items in `self.metagraph.n` if `topk` is not provided or is -1.
+        # Find the available `uids` that are currently serving.
+        # If `topk` is larger than the number of available `uids`, set `topk` to the number of available `uids`.
+        available_uids = torch.tensor( [ uid for uid, ep in enumerate( self.metagraph.endpoint_objs ) if ep.is_serving ], dtype = torch.int64 ).to( self.device )
+        if topk is None or topk == -1: topk = self.metagraph.n.item()
+        if topk > len(available_uids): topk = len(available_uids)
+        bittensor.logging.debug( 'topk', topk)
+        if len( available_uids ) == 0: bittensor.logging.error('no available uids'); return None
+
+        # We run the gating network here to get the best uids
+        # Use the gating model to generate scores for each `uid`.
+        scores = self.gating_model( message ).to( self.device )
+        bittensor.logging.debug( 'scores', scores )
+
+        # Select the top `topk` `uids` based on the highest `scores`.
+        # Use the selected `uids` to query the dendrite pool.
+        # Print the `completions`.
+        topk_uids = available_uids[ scores[ available_uids ].sort()[ 1 ][ -topk: ]]
+        completions = self.dendrite_pool.forward( 
+            prompt = self.config.neuron.base_prompt, 
+            message = message, 
+            uids = topk_uids, 
+            return_call = False,
+            timeout = float( self.config.neuron.base_timeout + self.config.neuron.length_timeout_multiplier * len( message ) )
+        )
+        bittensor.logging.debug( 'topk_uids', topk_uids )
+        bittensor.logging.debug( 'completions', completions )
+
+        # Filter out any `None` `completions`.
+        successful_uids = torch.tensor( [ uid for uid, completion in list( zip( topk_uids, completions ) ) if completion is not None and len(completion) > 10 ], dtype = torch.int64 ).to( self.device )
+        successful_completions = [ completion for completion in completions if completion is not None and len(completion) > 10 ]
+        bittensor.logging.debug( 'successful_uids', successful_uids )
+        bittensor.logging.debug( 'successful_completions', successful_completions )
+        if len( successful_completions ) == 0: bittensor.logging.error('no successful completions'); return None
+
+        # Calculate the rewards for the successful `completions` using the reward model.
+        # Print the rewards for all `uids`.
+        rewards = self.reward_model.reward( successful_completions ).to( self.device )
+        bittensor.logging.debug( 'rewards', rewards )
+
+        # Train the gating model using the scores and rewards of the successful `completions`.
+        self.gating_model.backward( scores = scores[ successful_uids ], rewards = rewards )
+        bittensor.logging.debug( 'Apply backward to gating model' )
+
+        # Pass rewards backward for potential PPO.
+        self.dendrite_pool.backward( 
+            prompt = self.config.neuron.base_prompt, 
+            message = message, 
+            completions = successful_completions,
+            rewards = rewards,
+            uids = successful_uids, 
+        )
+        bittensor.logging.debug( 'Applied backward to network.' )
+
+        # Save the query history in a `result` object.
+        # Return the `completion` with the highest reward.
+        result = SimpleNamespace( 
+            completion = successful_completions[ rewards.argmax( dim = 0 ) ],
+            message = message,  
+            uids = successful_uids,
+            rewards = rewards,
+            scores = scores,
+            all_completions = completions
+        )
+        self.history.put( result )
+
+        # Return the completion with the highest reward.
+        bittensor.logging.debug( 'forward result', result )
+        return result
+    
+    # User queries here.
+    def inference( self, message: str) -> str:
+        """Inference"""
+        bittensor.logging.info( 'inference()' )
+        bittensor.logging.info( 'message', message.strip() )
+        result = self.forward( message, topk = self.config.neuron.inference_topk )
+        if result == None: return "Failed"
+        else: return result.completion
+
+    def train( self ):
+        """ Training 
+            The function uses an infinite loop to repeatedly generate a random question, 
+            ask the network to complete the question, and train the gating network using 
+            the question and the resulting completions.
+        """
+        # Store the current epoch block number for comparison later.
+        last_epoch_block = self.subtensor.block
+        
+        # Start an infinite loop for training.
+        while True:
+            
+            # Query the network for a random question.
+            question = self.forward( self.config.neuron.question_prompt )
+            if question == None: continue # no responses from network.
+            
+            # Ask the network to complete the random question, training the gating network.
+            self.forward( question.completion, topk = self.config.neuron.training_topk )
+            
+            # Check if enough epoch blocks have elapsed since the last epoch.
+            if self.subtensor.block > last_epoch_block: # run every block. # > self.subtensor.validator_epoch_length( self.config.netuid ) :
+                bittensor.logging.info( 'epoch()' )
+                bittensor.logging.info( 'block', self.subtensor.block )
+
+                # Update the last epoch block to the current epoch block.
+                last_epoch_block = self.subtensor.block
+                
+                # Computes the average reward for each uid across non-zero values 
+                # using the rewards history stored in the self.history list.
+                uids, weights = self.compute_weights()
+                bittensor.logging.info( 'weights', weights )
+
+                # Set the weights on chain via our subtensor connection.
+                self.subtensor.set_weights(
+                    wallet = self.wallet,
+                    netuid = self.config.netuid,
+                    uids = uids,
+                    weights = weights,
+                    wait_for_finalization = True,
+                )
+            
+if __name__ == '__main__':
+    bittensor.logging.info( 'neuron().train()' )
     neuron().train()