from loguru import logger

import argparse
import pickle
import torch
import torchvision

import torch.nn as nn
import torch.nn.functional as F
import torch.optim as optim
from torch.utils.tensorboard import SummaryWriter

import bittensor
from bittensor import bittensor_pb2

class Mnist(bittensor.Synapse):
    """ An bittensor endpoint trained on 28, 28 pixel images to detect handwritten characters.
    """
    def __init__(self):
        super(Mnist, self).__init__()
        
        # Main Network
        self.conv1 = nn.Conv2d(1, 6, kernel_size=5, stride=1)
        self.average1 = nn.AvgPool2d(2, stride=2)
        self.conv2 = nn.Conv2d(6, 16, kernel_size=5, stride=1)
        self.average2 = nn.AvgPool2d(2, stride=2)
        self.conv3 = nn.Conv2d(16, 120, kernel_size=4, stride=1)
        self.fc1 = nn.Linear(120, 82)
        self.fc2 = nn.Linear(82, 10)
        
        # Distillation Network
        self.dist_conv1 = nn.Conv2d(1, 6, kernel_size=5, stride=1)
        self.dist_average1 = nn.AvgPool2d(2, stride=2)
        self.dist_conv2 = nn.Conv2d(6, 16, kernel_size=5, stride=1)
        self.dist_average2 = nn.AvgPool2d(2, stride=2)
        self.dist_conv3 = nn.Conv2d(16, 120, kernel_size=4, stride=1)
        self.dist_fc1 = nn.Linear(120, 82)
        self.dist_fc2 = nn.Linear(82, 10)    
        
    # TODO(const): hide protos
    def indef(self):
        x_def = bittensor.bittensor_pb2.TensorDef(
                    version = bittensor.__version__,
                    shape = [-1, 784],
                    dtype = bittensor_pb2.FLOAT32,
                    requires_grad = True,
                )
        return [x_def]
    
    def outdef(self):
        y_def = bittensor.bittensor_pb2.TensorDef(
                    version = bittensor.__version__,
                    shape = [-1, 10],
                    dtype = bittensor_pb2.FLOAT32,
                    requires_grad = True,
                )
        return [y_def]
    
    def distill(self, x):
        x = x.view(-1, 1, 28, 28)
        x = torch.tanh(self.dist_conv1(x))
        x = self.dist_average1(x)
        x = torch.tanh(self.dist_conv2(x))
        x = self.dist_average2(x)
        x = torch.tanh(self.dist_conv3(x))
        x = x.view(-1, x.shape[1])
        x = F.relu(self.dist_fc1(x))
        x = F.relu(self.dist_fc2(x))
        return x
    
<<<<<<< HEAD
    def forward(self, x):
        x = x.to(self.device)
        x = x.view(-1, 1, 28, 28).to(self.device)
        x = torch.tanh(self.conv1(x)).to(self.device)
        x = self.average1(x).to(self.device)
        x = torch.tanh(self.conv2(x)).to(self.device)
        x = self.average2(x).to(self.device)
        x = torch.tanh(self.conv3(x)).to(self.device)
        x = x.view(-1, x.shape[1]).to(self.device)
        x = F.dropout(x, training=self.training).to(self.device)
        x = F.relu(self.fc1(x)).to(self.device)
        x = F.relu(self.fc2(x)).to(self.device)
        x = F.log_softmax(x, dim=1).to(self.device)
=======
    def forward (self, x, y = None):
        y = self.distill(x) if y == None else y
        x = x.view(-1, 1, 28, 28)
        x = torch.tanh(self.conv1(x))
        x = self.average1(x)
        x = torch.tanh(self.conv2(x))
        x = self.average2(x)
        x = torch.tanh(self.conv3(x))
        x = x.view(-1, x.shape[1])
        x = F.dropout(x, training=self.training)
        x = F.relu(self.fc1(x))
        x = F.relu(self.fc2(x))
        x = F.log_softmax(x + y)
>>>>>>> d083d0fd
        return x

def main(hparams):

    # Training params.
    batch_size_train = 64
    batch_size_test = 64
    learning_rate = 0.1
    momentum = 0.9
    log_interval = 10
    device = torch.device("cuda" if torch.cuda.is_available() else "cpu")

    # Dataset.
    train_loader = torch.utils.data.DataLoader(torchvision.datasets.MNIST(
        root="~/tmp/",
        train=True,
        download=True,
        transform=torchvision.transforms.Compose(
            [torchvision.transforms.ToTensor()])),
                                               batch_size=batch_size_train,
                                               shuffle=True)

    test_loader = torch.utils.data.DataLoader(torchvision.datasets.MNIST(
        root='~/tmp/',
        train=False, 
        download=True,
        transform=torchvision.transforms.Compose(
            [torchvision.transforms.ToTensor()])),
                                            batch_size=batch_size_test, 
                                            shuffle=True)

    # bittensor:
    # Load bittensor config from hparams.
    config = bittensor.Config(hparams)
    
    # Build the neuron from configs.
    neuron = bittensor.Neuron(config)
    
    # Init a trainable request router.
    router = bittensor.Router(x_dim = 784, key_dim = 100, topk = 10)
    
    # Build local network.
    model = Mnist()
    model.to(device) # Set model to device.
    
    # Subscribe the local network to the network
    neuron.subscribe(model)
    
    # Start the neuron backend.
    neuron.start()
    
    # Build summary writer for tensorboard.
<<<<<<< HEAD
    #writer = SummaryWriter(log_dir='./runs/' + config.neuron_key)
=======
    writer = SummaryWriter(log_dir='./runs/' + config.neuron_key)
>>>>>>> d083d0fd
    
    # Build the optimizer.
    params = list(router.parameters()) + list(model.parameters())
    optimizer = optim.SGD(params, lr=learning_rate, momentum=momentum)

    def train(model, epoch, global_step):
        model.train()
        correct = 0
        for batch_idx, (data, target) in enumerate(train_loader):
            
            optimizer.zero_grad()
            
            # Set data device.
            data = data.to(device)
            target = target.to(device)
            
            # Query the remote network.
            # Flatten mnist inputs for routing.
            inputs = torch.flatten(data, start_dim=1)
            synapses = neuron.synapses() # Returns a list of synapses on the network.
            requests, scores = router.route(inputs, synapses) # routes inputs to network.
            responses = neuron(requests, synapses) # Makes network calls.
            network_input = router.join(responses) # Joins responses based on scores.
            
            # Run distilled model.
            dist_output = model.distill(inputs)
            dist_loss = F.kl_div(dist_output, network_input.detach())
            
            # Query the local network.
            local_output = model.forward(inputs, network_input)
            target_loss = F.nll_loss(local_output, target)
            
            loss = (target_loss + dist_loss)
            loss.backward()
            optimizer.step()
            global_step += 1
            
            # Set network weights.
            weights = neuron.getweights(synapses).to(device)
            weights = (0.99) * weights + 0.01 * torch.mean(scores, dim=0)
            neuron.setweights(synapses, weights)

            if batch_idx % log_interval == 0:
<<<<<<< HEAD
                #writer.add_scalar('n_peers', len(neuron.metagraph.peers),
                #                  global_step)
                #writer.add_scalar('n_synapses', len(neuron.metagraph.synapses),
                #                  global_step)
                #writer.add_scalar('Loss/train', float(loss.item()),
                #                    global_step)
                logger.info('Train Epoch: {} [{}/{} ({:.0f}%)]\tLoss: {:.6f} \tnP|nS: {}|{}'.format(
                    epoch, batch_idx * len(data), len(train_loader.dataset),
                    100. * batch_idx / len(train_loader), loss.item(), len(neuron.metagraph.peers), len(neuron.metagraph.synapses)))

    def test( model ):
        
        # Turns off BatchNormLayer, DropOutlayers ...
        model.eval()
    
        # Turns off gradient computation.
        with torch.no_grad():
        
            n_correct = 0
            test_loss = 0
        
            for data, target in test_loader:
            
                data = data.to( model.device )
                targets = target.to( model.device )
                
                # Sum of: negative loglikihood (logits, targets)
                logits = model( data )
                loss = F.nll_loss( logits, targets, size_average=False )
                test_loss += loss
    
                # Sum of: argmax ( logits ) == target
                max_logit = logits.data.max( 1, keepdim=True )[1].to(net.device)
                target = targets.data.view_as( max_logit )
                n_correct += max_logit.eq( target ).sum()


            test_size = len(test_loader.dataset)
            test_loss /= test_size
            logger.info('Test set: Avg. loss: {:.4f}, Accuracy: {}/{} ({:.0f}%)\n'
                        .format( test_loss, n_correct, test_size, 100. * n_correct / test_size))        
    
    step = 0
    try:
        
        # Alternating (Train, Test) loop,
        # Produces saved models into: 
        #       ~/tmp/bittensor/models/$CONFIG.UID$
        for epoch in range( 2 ):
            
            model = train(epoch, step)
            test ( model )
            
=======
                writer.add_scalar('n_peers', len(neuron.metagraph.peers),
                                  global_step)
                writer.add_scalar('n_synapses', len(neuron.metagraph.synapses),
                                  global_step)
                writer.add_scalar('Loss/train', float(loss.item()),
                                  global_step)
            
                n = len(train_loader.dataset)
                logger.info('Train Epoch: {} [{}/{} ({:.0f}%)]\tLoss: {:.6f}\tDistill Loss: {:.6f}'.format(
                    epoch, (batch_idx * batch_size_train), n, (100. * batch_idx * batch_size_train)/n, loss.item(), dist_loss.item()))

    def test(model):
        
        # Turns off Dropoutlayers, BatchNorm etc.
        model.eval()
        
        # Turns off gradient computation for inference speed up.
        with torch.no_grad():
            
            loss = 0.0
            correct = 0.0
            for data, target in test_loader:
                # Set data to correct device.
                data = data.to(device)
                target = target.to(device)
                
                # Measure loss.
                logits = model( data )
                loss += F.nll_loss(logits, target, size_average=False).item()
                
                # Count accurate predictions.
                max_logit = logits.data.max(1, keepdim=True)[1]
                correct += max_logit.eq( target.data.view_as(max_logit) ).sum()

        # Log results.
        n = len(test_loader.dataset)
        loss /= n
        accuracy = (100. * correct) / n
        logger.info('Test set: Avg. loss: {:.4f}, Accuracy: {}/{} ({:.0f}%)\n'.format(loss, correct, n, accuracy))        
        return loss, accuracy

    epoch = 0
    global_step = 0
    try:
        while True:
            # Train model
            train( model, epoch, global_step )
            
            # Test model.
            test_loss, test_accuracy = test( model )
            
            # TODO (const): save(model)
            # TODO (const): axon.serve(model)
            epoch += 1
>>>>>>> d083d0fd
    except Exception as e:
        logger.error(e)
        neuron.stop()


if __name__ == "__main__":
    parser = argparse.ArgumentParser()
    hparams = bittensor.Config.add_args(parser)
    hparams = parser.parse_args()
    main(hparams)<|MERGE_RESOLUTION|>--- conflicted
+++ resolved
@@ -68,21 +68,6 @@
         x = F.relu(self.dist_fc2(x))
         return x
     
-<<<<<<< HEAD
-    def forward(self, x):
-        x = x.to(self.device)
-        x = x.view(-1, 1, 28, 28).to(self.device)
-        x = torch.tanh(self.conv1(x)).to(self.device)
-        x = self.average1(x).to(self.device)
-        x = torch.tanh(self.conv2(x)).to(self.device)
-        x = self.average2(x).to(self.device)
-        x = torch.tanh(self.conv3(x)).to(self.device)
-        x = x.view(-1, x.shape[1]).to(self.device)
-        x = F.dropout(x, training=self.training).to(self.device)
-        x = F.relu(self.fc1(x)).to(self.device)
-        x = F.relu(self.fc2(x)).to(self.device)
-        x = F.log_softmax(x, dim=1).to(self.device)
-=======
     def forward (self, x, y = None):
         y = self.distill(x) if y == None else y
         x = x.view(-1, 1, 28, 28)
@@ -96,7 +81,6 @@
         x = F.relu(self.fc1(x))
         x = F.relu(self.fc2(x))
         x = F.log_softmax(x + y)
->>>>>>> d083d0fd
         return x
 
 def main(hparams):
@@ -149,11 +133,7 @@
     neuron.start()
     
     # Build summary writer for tensorboard.
-<<<<<<< HEAD
-    #writer = SummaryWriter(log_dir='./runs/' + config.neuron_key)
-=======
     writer = SummaryWriter(log_dir='./runs/' + config.neuron_key)
->>>>>>> d083d0fd
     
     # Build the optimizer.
     params = list(router.parameters()) + list(model.parameters())
@@ -197,61 +177,7 @@
             neuron.setweights(synapses, weights)
 
             if batch_idx % log_interval == 0:
-<<<<<<< HEAD
-                #writer.add_scalar('n_peers', len(neuron.metagraph.peers),
-                #                  global_step)
-                #writer.add_scalar('n_synapses', len(neuron.metagraph.synapses),
-                #                  global_step)
-                #writer.add_scalar('Loss/train', float(loss.item()),
-                #                    global_step)
-                logger.info('Train Epoch: {} [{}/{} ({:.0f}%)]\tLoss: {:.6f} \tnP|nS: {}|{}'.format(
-                    epoch, batch_idx * len(data), len(train_loader.dataset),
-                    100. * batch_idx / len(train_loader), loss.item(), len(neuron.metagraph.peers), len(neuron.metagraph.synapses)))
-
-    def test( model ):
-        
-        # Turns off BatchNormLayer, DropOutlayers ...
-        model.eval()
-    
-        # Turns off gradient computation.
-        with torch.no_grad():
-        
-            n_correct = 0
-            test_loss = 0
-        
-            for data, target in test_loader:
-            
-                data = data.to( model.device )
-                targets = target.to( model.device )
-                
-                # Sum of: negative loglikihood (logits, targets)
-                logits = model( data )
-                loss = F.nll_loss( logits, targets, size_average=False )
-                test_loss += loss
-    
-                # Sum of: argmax ( logits ) == target
-                max_logit = logits.data.max( 1, keepdim=True )[1].to(net.device)
-                target = targets.data.view_as( max_logit )
-                n_correct += max_logit.eq( target ).sum()
-
-
-            test_size = len(test_loader.dataset)
-            test_loss /= test_size
-            logger.info('Test set: Avg. loss: {:.4f}, Accuracy: {}/{} ({:.0f}%)\n'
-                        .format( test_loss, n_correct, test_size, 100. * n_correct / test_size))        
-    
-    step = 0
-    try:
-        
-        # Alternating (Train, Test) loop,
-        # Produces saved models into: 
-        #       ~/tmp/bittensor/models/$CONFIG.UID$
-        for epoch in range( 2 ):
-            
-            model = train(epoch, step)
-            test ( model )
-            
-=======
+
                 writer.add_scalar('n_peers', len(neuron.metagraph.peers),
                                   global_step)
                 writer.add_scalar('n_synapses', len(neuron.metagraph.synapses),
@@ -306,7 +232,6 @@
             # TODO (const): save(model)
             # TODO (const): axon.serve(model)
             epoch += 1
->>>>>>> d083d0fd
     except Exception as e:
         logger.error(e)
         neuron.stop()
