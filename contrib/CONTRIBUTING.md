# Contributing to Bittensor

The following is a set of guidelines for contributing to Bittensor, which are hosted in the [Opentensor Organization](https://github.com/opentensor) on GitHub. These are mostly guidelines, not rules. Use your best judgment, and feel free to propose changes to this document in a pull request.

## Table Of Contents
1. [I don't want to read this whole thing, I just have a question!!!](#i-dont-want-to-read-this-whole-thing-i-just-have-a-question)
1. [What should I know before I get started?](#what-should-i-know-before-i-get-started)
1. [Getting Started](#getting-started)
   1. [Good First Issue Label](#good-first-issue-label)
   1. [Beginner and Help-wanted Issues Label](#beginner-and-help-wanted-issues-label)
1. [How Can I Contribute?](#how-can-i-contribute)
   1. [Code Contribution General Guideline](#code-contribution-general-guidelines)
   1. [Pull Request Philosophy](#pull-request-philosophy)
   1. [Pull Request Process](#pull-request-process)
   1. [Testing](#testing)
   1. [Addressing Feedback](#addressing-feedback)
   1. [Squashing Commits](#squashing-commits)
   1. [Refactoring](#refactoring)
   1. [Peer Review](#peer-review)
 1. [Reporting Bugs](#reporting-bugs)
 1. [Suggesting Features](#suggesting-enhancements)


## I don't want to read this whole thing I just have a question!

> **Note:** Please don't file an issue to ask a question. You'll get faster results by using the resources below.

We have an official Discord server where the community chimes in with helpful advice if you have questions. 
This is the fastest way to get an answer and the core development team is active on Discord.

* [Official Bittensor Discord](https://discord.gg/7wvFuPJZgq)

## What should I know before I get started?
Bittensor is still in the Alpha stages, and as such you will likely run into some problems in deploying your model or installing Bittensor itself. If you run into an issue or end up resolving an issue yourself, feel free to create a pull request with a fix or with a fix to the documentation. The documentation repository can be found [here](https://github.com/opentensor/docs). 

Additionally, note that the core implementation of Bittensor consists of two separate repositories: [The core Bittensor code](https://github.com/opentensor/bittensor) and the Bittensor Blockchain [subtensor](https://github.com/opentensor/subtensor).

Supplemental, yet necessary repositories are [openvalidators](https://github.com/opentensor/validators) and [openminers](https://github.com/opentensor/miners) which contain Bittensor Validators and Miners (respectively) designed by the OpenTensor Foundation team and open-sourced for the community to use.

## Getting Started
New contributors are very welcome and needed.
Reviewing and testing is highly valued and the most effective way you can contribute as a new contributor. It also will teach you much more about the code and process than opening pull requests. 

Before you start contributing, familiarize yourself with the Bittensor Core build system and tests. Refer to the documentation in the repository on how to build Bittensor core and how to run the unit tests, functional tests.

There are many open issues of varying difficulty waiting to be fixed. If you're looking for somewhere to start contributing, check out the [good first issue](https://github.com/opentensor/bittensor/labels/good%20first%20issue) list or changes that are up for grabs. Some of them might no longer be applicable. So if you are interested, but unsure, you might want to leave a comment on the issue first.
### Good First Issue Label
The purpose of the good first issue label is to highlight which issues are suitable for a new contributor without a deep understanding of the codebase.

However, good first issues can be solved by anyone. If they remain unsolved for a longer time, a frequent contributor might address them.

You do not need to request permission to start working on an issue. However, you are encouraged to leave a comment if you are planning to work on it. This will help other contributors monitor which issues are actively being addressed and is also an effective way to request assistance if and when you need it.
<<<<<<< HEAD
=======

>>>>>>> 6b86ef71
### Beginner and Help-wanted Issues Label
You can start by looking through these `beginner` and `help-wanted` issues:

* [Beginner issues](https://github.com/opentensor/bittensor/labels/beginner) - issues which should only require a few lines of code, and a test or two.
* [Help wanted issues](https://github.com/opentensor/bittensor/labels/help%20wanted) - issues which should be a bit more involved than `beginner` issues.

<<<<<<< HEAD

=======
>>>>>>> 6b86ef71
## Communication Channels
Most communication about Bittensor development happens on Discord channel.
Here's the link of Discord community.
[Bittensor Discord](https://discord.com/channels/799672011265015819/799672011814862902)

And also here.
[Bittensor Community Discord](https://discord.com/channels/1120750674595024897/1120799375703162950)
<<<<<<< HEAD

=======
>>>>>>> 6b86ef71

## How Can I Contribute?

You can contribute to Bittensor in one of three main ways (as well as many others):
1. [Bug](#reporting-bugs) reporting and fixes
2. New features and Bittensor [enhancements](#suggesting-enhancements)
3. [Documentation](https://github.com/opentensor/docs) fixes and updates

> Please follow the Bittensor [style guide](./STYLE.md) regardless of your contribution type. 

Here is a high-level summary:
- Code consistency is crucial; adhere to established programming language conventions.
- Use `black` to format your Python code; it ensures readability and consistency.
- Write concise Git commit messages; summarize changes in ~50 characters.
- Follow these six commit rules:
  - Atomic Commits: Focus on one task or fix per commit.
  - Subject and Body Separation: Use a blank line to separate the subject from the body.
  - Subject Line Length: Keep it under 50 characters for readability.
  - Imperative Mood: Write subject line as if giving a command or instruction.
  - Body Text Width: Wrap text manually at 72 characters.
  - Body Content: Explain what changed and why, not how.
- Make use of your commit messages to simplify project understanding and maintenance.

> For clear examples of each of the commit rules, see the style guide's [rules](./STYLE.md#the-six-rules-of-a-great-commit) section.

### Code Contribution General Guidelines

> Review the Bittensor [style guide](./STYLE.md) and [development workflow](./DEVELOPMENT_WORKFLOW.md) before contributing. 

If you're looking to contribute to Bittensor but unsure where to start, please join our community [discord](https://discord.gg/bittensor), a developer-friendly Bittensor town square. Start with [#development](https://discord.com/channels/799672011265015819/799678806159392768) and [#bounties](https://discord.com/channels/799672011265015819/1095684873810890883) to see what issues are currently posted. For a greater understanding of Bittensor's usage and development, check the [Bittensor Documentation](https://bittensor.com/docs).

#### Pull Request Philosophy

Patchsets and enhancements should always be focused. A pull request could add a feature, fix a bug, or refactor code, but it should not contain a mixture of these. Please also avoid 'super' pull requests which attempt to do too much, are overly large, or overly complex as this makes review difficult. 

Specifically, pull requests must adhere to the following criteria:
- Contain fewer than 50 files. PRs with more than 50 files will be closed.
- Use the specific [template](./.github/pull_request_template.md) appropriate to your contribution.
- If a PR introduces a new feature, it *must* include corresponding tests.
- Other PRs (bug fixes, refactoring, etc.) should ideally also have tests, as they provide proof of concept and prevent regression.
- Categorize your PR properly by using GitHub labels. This aids in the review process by informing reviewers about the type of change at a glance.
- Make sure your code includes adequate comments. These should explain why certain decisions were made and how your changes work.
- If your changes are extensive, consider breaking your PR into smaller, related PRs. This makes your contributions easier to understand and review.
- Be active in the discussion about your PR. Respond promptly to comments and questions to help reviewers understand your changes and speed up the acceptance process.

Generally, all pull requests must:

  - Have a clear use case, fix a demonstrable bug or serve the greater good of the project (e.g. refactoring for modularisation).
  - Be well peer-reviewed.
  - Follow code style guidelines.
  - Not break the existing test suite.
  - Where bugs are fixed, where possible, there should be unit tests demonstrating the bug and also proving the fix.
  - Change relevant comments and documentation when behaviour of code changes.

#### Pull Request Process

Please follow these steps to have your contribution considered by the maintainers:

*Before* creating the PR:
1. Read the [development workflow](./DEVELOPMENT_WORKFLOW.md) defined for this repository to understand our workflow.
2. Ensure your PR meets the criteria stated in the 'Pull Request Philosophy' section.
3. Include relevant tests for any fixed bugs or new features as stated in the [testing guide](./TESTING.md).
4. Follow all instructions in [the template](https://github.com/opentensor/bittensor/blob/master/.github/PULL_REQUEST_TEMPLATE/pull_request_template.md) to create the PR.
5. Ensure your commit messages are clear and concise. Include the issue number if applicable.
6. If you have multiple commits, rebase them into a single commit using `git rebase -i`.
7. Explain what your changes do and why you think they should be merged in the PR description consistent with the [style guide](./STYLE.md).

*After* creating the PR:
1. Verify that all [status checks](https://help.github.com/articles/about-status-checks/) are passing after you submit your pull request. 
2. Label your PR using GitHub's labeling feature. The labels help categorize the PR and streamline the review process.
3. Document your code with comments that provide a clear understanding of your changes. Explain any non-obvious parts of your code or design decisions you've made.
4. If your PR has extensive changes, consider splitting it into smaller, related PRs. This reduces the cognitive load on the reviewers and speeds up the review process.

Please be responsive and participate in the discussion on your PR! This aids in clarifying any confusion or concerns and leads to quicker resolution and merging of your PR.

> Note: If your changes are not ready for merge but you want feedback, create a draft pull request.

Following these criteria will aid in quicker review and potential merging of your PR.
While the prerequisites above must be satisfied prior to having your pull request reviewed, the reviewer(s) may ask you to complete additional design work, tests, or other changes before your pull request can be ultimately accepted.

When you are ready to submit your changes, create a pull request:

> **Always** follow the [style guide](./STYLE.md) and [development workflow](./DEVELOPMENT_WORKFLOW.md) before submitting pull requests.

After you submit a pull request, it will be reviewed by the maintainers. They may ask you to make changes. Please respond to any comments and push your changes as a new commit.

> Note: Be sure to merge the latest from "upstream" before making a pull request:

```bash
git remote add upstream https://github.com/opentensor/bittensor.git
git fetch upstream
git merge upstream/<your-branch-name>
git push origin <your-branch-name>
```

#### Testing
Before making a PR for any code changes, please write adequate testing with unittest and/or pytest if it is warranted.  This is **mandatory** for new features and enhancements. See the [testing guide](./TESTING.md) for more complete information. 

You may also like to view the [/tests](https://github.com/opentensor/bittensor/tree/master/tests) for starter examples.

Here is a quick summary:
- **Running Tests**: Use `pytest` from the root directory of the Bittensor repository to run all tests. To run a specific test file or a specific test within a file, specify it directly (e.g., `pytest tests/test_wallet.py::test_create_new_coldkey`).
- **Writing Tests**: When writing tests, cover both the "happy path" and any potential error conditions. Use the `assert` statement to verify the expected behavior of a function.
- **Mocking**: Use the `unittest.mock` library to mock certain functions or objects when you need to isolate the functionality you're testing. This allows you to control the behavior of these functions or objects during testing.
- **Test Coverage**: Use the `pytest-cov` plugin to measure your test coverage. Aim for high coverage but also ensure your tests are meaningful and accurately represent the conditions under which your code will run.
- **Continuous Integration**: Bittensor uses GitHub Actions for continuous integration. Tests are automatically run every time you push changes to the repository. Check the "Actions" tab of the Bittensor GitHub repository to view the results.

Remember, testing is crucial for maintaining code health, catching issues early, and facilitating the addition of new features or refactoring of existing code.

#### Addressing Feedback

After submitting your pull request, expect comments and reviews from other contributors. You can add more commits to your pull request by committing them locally and pushing to your fork.

You are expected to reply to any review comments before your pull request is merged. You may update the code or reject the feedback if you do not agree with it, but you should express so in a reply. If there is outstanding feedback and you are not actively working on it, your pull request may be closed.

#### Squashing Commits

If your pull request contains fixup commits (commits that change the same line of code repeatedly) or too fine-grained commits, you may be asked to [squash](https://git-scm.com/docs/git-rebase#_interactive_mode) your commits before it will be reviewed. The basic squashing workflow is shown below.

    git checkout your_branch_name
    git rebase -i HEAD~n
    # n is normally the number of commits in the pull request.
    # Set commits (except the one in the first line) from 'pick' to 'squash', save and quit.
    # On the next screen, edit/refine commit messages.
    # Save and quit.
    git push -f # (force push to GitHub)

Please update the resulting commit message, if needed. It should read as a coherent message. In most cases, this means not just listing the interim commits.

If your change contains a merge commit, the above workflow may not work and you will need to remove the merge commit first. See the next section for details on how to rebase.

Please refrain from creating several pull requests for the same change. Use the pull request that is already open (or was created earlier) to amend changes. This preserves the discussion and review that happened earlier for the respective change set.

The length of time required for peer review is unpredictable and will vary from pull request to pull request.

#### Refactoring

Refactoring is a necessary part of any software project's evolution. The following guidelines cover refactoring pull requests for the Bittensor project.

There are three categories of refactoring: code-only moves, code style fixes, and code refactoring. In general, refactoring pull requests should not mix these three kinds of activities in order to make refactoring pull requests easy to review and uncontroversial. In all cases, refactoring PRs must not change the behaviour of code within the pull request (bugs must be preserved as is).

Project maintainers aim for a quick turnaround on refactoring pull requests, so where possible keep them short, uncomplex and easy to verify.

Pull requests that refactor the code should not be made by new contributors. It requires a certain level of experience to know where the code belongs to and to understand the full ramification (including rebase effort of open pull requests). Trivial pull requests or pull requests that refactor the code with no clear benefits may be immediately closed by the maintainers to reduce unnecessary workload on reviewing.

#### Peer Review

Anyone may participate in peer review which is expressed by comments in the pull request. Typically reviewers will review the code for obvious errors, as well as test out the patch set and opine on the technical merits of the patch. Project maintainers take into account the peer review when determining if there is consensus to merge a pull request (remember that discussions may have taken place elsewhere, not just on GitHub). The following language is used within pull-request comments:

- ACK means "I have tested the code and I agree it should be merged";
- NACK means "I disagree this should be merged", and must be accompanied by sound technical justification. NACKs without accompanying reasoning may be disregarded;
- utACK means "I have not tested the code, but I have reviewed it and it looks OK, I agree it can be merged";
- Concept ACK means "I agree in the general principle of this pull request";
- Nit refers to trivial, often non-blocking issues.

Reviewers should include the commit(s) they have reviewed in their comments. This can be done by copying the commit SHA1 hash.

A pull request that changes consensus-critical code is considerably more involved than a pull request that adds a feature to the wallet, for example. Such patches must be reviewed and thoroughly tested by several reviewers who are knowledgeable about the changed subsystems. Where new features are proposed, it is helpful for reviewers to try out the patch set on a test network and indicate that they have done so in their review. Project maintainers will take this into consideration when merging changes.

For a more detailed description of the review process, see the [Code Review Guidelines](CODE_REVIEW_DOCS.md).

### Reporting Bugs

This section guides you through submitting a bug report for Bittensor. Following these guidelines helps maintainers and the community understand your report :pencil:, reproduce the behavior :computer: :computer:, and find related reports :mag_right:.

When you are creating a bug report, please [include as many details as possible](#how-do-i-submit-a-good-bug-report). Fill out [the required template](https://bit.ly/atom-bugfix-pr), the information it asks for helps us resolve issues faster.

> **Note:** If you find a **Closed** issue that seems like it is the same thing that you're experiencing, open a new issue and include a link to the original issue in the body of your new one.

#### Before Submitting A Bug Report

* **Check the [debugging guide](./DEBUGGING.md).** You might be able to find the cause of the problem and fix things yourself. Most importantly, check if you can reproduce the problem in the latest version of Bittensor by updating to the latest Master branch changes.
* **Check the [Discord Server](https://discord.gg/7wvFuPJZgq)** and ask in [#finney-issues](https://discord.com/channels/799672011265015819/1064247007688007800) or [#subnet-1-issues](https://discord.com/channels/799672011265015819/1096187495667998790).
* **Determine which repository the problem should be reported in**: if it has to do with your ML model, then it's likely [Bittensor](https://github.com/opentensor/bittensor). If you are having problems with your emissions or Blockchain, then it is in [subtensor](https://github.com/opentensor/subtensor) 

#### How Do I Submit A (Good) Bug Report?

Bugs are tracked as [GitHub issues](https://guides.github.com/features/issues/). You can find Bittensor's issues [here](https://github.com/opentensor/bittensor/issues). After you've determined which repository ([Bittensor](https://github.com/opentensor/bittensor) or [subtensor](https://github.com/opentensor/subtensor)) your bug is related to, create an issue on that repository and provide the following information by filling in [the template](https://bit.ly/atom-bugfix-pr).

Explain the problem and include additional details to help maintainers reproduce the problem:

* **Use a clear and descriptive title** for the issue to identify the problem.
* **Describe the exact steps which reproduce the problem** in as many details as possible. For example, start by explaining how you started Bittensor, e.g. which command exactly you used in the terminal, or how you started Bittensor otherwise. When listing steps, **don't just say what you did, but explain how you did it**. For example, if you ran Bittensor with a set of custom configs, explain if you used a config file or command line arguments. 
* **Provide specific examples to demonstrate the steps**. Include links to files or GitHub projects, or copy/pasteable snippets, which you use in those examples. If you're providing snippets in the issue, use [Markdown code blocks](https://help.github.com/articles/markdown-basics/#multiple-lines).
* **Describe the behavior you observed after following the steps** and point out what exactly is the problem with that behavior.
* **Explain which behavior you expected to see instead and why.**
* **Include screenshots and animated GIFs** which show you following the described steps and clearly demonstrate the problem. You can use [this tool](https://www.cockos.com/licecap/) to record GIFs on macOS and Windows, and [this tool](https://github.com/colinkeenan/silentcast) or [this tool](https://github.com/GNOME/byzanz) on Linux.
* **If you're reporting that Bittensor crashed**, include a crash report with a stack trace from the operating system. On macOS, the crash report will be available in `Console.app` under "Diagnostic and usage information" > "User diagnostic reports". Include the crash report in the issue in a [code block](https://help.github.com/articles/markdown-basics/#multiple-lines), a [file attachment](https://help.github.com/articles/file-attachments-on-issues-and-pull-requests/), or put it in a [gist](https://gist.github.com/) and provide link to that gist.
* **If the problem is related to performance or memory**, include a CPU profile capture with your report, if you're using a GPU then include a GPU profile capture as well. Look into the [PyTorch Profiler](https://pytorch.org/tutorials/recipes/recipes/profiler_recipe.html) to look at memory usage of your model.
* **If the problem wasn't triggered by a specific action**, describe what you were doing before the problem happened and share more information using the guidelines below.

Provide more context by answering these questions:

* **Did the problem start happening recently** (e.g. after updating to a new version of Bittensor) or was this always a problem?
* If the problem started happening recently, **can you reproduce the problem in an older version of Bittensor?** 
* **Can you reliably reproduce the issue?** If not, provide details about how often the problem happens and under which conditions it normally happens.

Include details about your configuration and environment:

* **Which version of Bittensor are you using?** You can get the version by checking for `__version__` in [`bittensor/bittensor/__init.py`](https://github.com/opentensor/bittensor/blob/master/bittensor/__init__.py#L30). This is not sufficient.  Also add the commit hash of the branch you are on.
* **What commit hash are you on?** You can get the exact commit hash by checking `git log` and pasting the full commit hash.
* **What's the name and version of the OS you're using**?
* **Are you running Bittensor in a virtual machine?** If so, which VM software are you using and which operating systems and versions are used for the host and the guest?
* **Are you running Bittensor in a dockerized container?** If so, have you made sure that your docker container contains your latest changes and is up to date with Master branch?
* **Are you using [local configuration files](https://opentensor.github.io/getting-started/configuration.html)** `config.yaml` to customize your Bittensor experiment? If so, provide the contents of that config file, preferably in a [code block](https://help.github.com/articles/markdown-basics/#multiple-lines) or with a link to a [gist](https://gist.github.com/).

### Suggesting Enhancements and Features

This section guides you through submitting an enhancement suggestion for Bittensor, including completely new features and minor improvements to existing functionality. Following these guidelines helps maintainers and the community understand your suggestion :pencil: and find related suggestions :mag_right:.

When you are creating an enhancement suggestion, please [include as many details as possible](#how-do-i-submit-a-good-enhancement-suggestion). Fill in [the template](https://bit.ly/atom-behavior-pr), including the steps that you imagine you would take if the feature you're requesting existed.

#### Before Submitting An Enhancement Suggestion

* **Check the [debugging guide](./DEBUGGING.md).** for tips — you might discover that the enhancement is already available. Most importantly, check if you're using the latest version of Bittensor by pulling the latest changes from the Master branch and if you can get the desired behavior by changing [Bittensor's config settings](https://opentensor.github.io/getting-started/configuration.html).
* **Determine which repository the problem should be reported in: if it has to do with your ML model, then it's likely [Bittensor](https://github.com/opentensor/bittensor). If you are having problems with your emissions or Blockchain, then it is in [subtensor](https://github.com/opentensor/subtensor) 

#### How Submit A (Good) Feature Suggestion

Enhancement suggestions are tracked as [GitHub issues](https://guides.github.com/features/issues/). After you've determined which repository ([Bittensor](https://github.com/opentensor/bittensor) or [subtensor](https://github.com/opentensor/subtensor))  your enhancement suggestion is related to, create an issue on that repository and provide the following information:

* **Use a clear and descriptive title** for the issue to identify the problem.
* **Provide a step-by-step description of the suggested enhancement** in as many details as possible.
* **Provide specific examples to demonstrate the steps**. Include copy/pasteable snippets which you use in those examples, as [Markdown code blocks](https://help.github.com/articles/markdown-basics/#multiple-lines).
* **Describe the current behavior** and **explain which behavior you expected to see instead** and why.
* **Include screenshots and animated GIFs** which help you demonstrate the steps or point out the part of Bittensor which the suggestion is related to. You can use [this tool](https://www.cockos.com/licecap/) to record GIFs on macOS and Windows, and [this tool](https://github.com/colinkeenan/silentcast) or [this tool](https://github.com/GNOME/byzanz) on Linux.
* **Explain why this enhancement would be useful** to most Bittensor users.
* **List some other text editors or applications where this enhancement exists.**
* **Specify which version of Bittensor are you using?** You can get the exact version by checking for `__version__` in [`bittensor/bittensor/__init.py`](https://github.com/opentensor/bittensor/blob/master/bittensor/__init__.py#L30).
* **Specify the name and version of the OS you're using.**

Thank you for considering contributing to Bittensor! Any help is greatly appreciated along this journey to incentivize open and permissionless intelligence.<|MERGE_RESOLUTION|>--- conflicted
+++ resolved
@@ -50,20 +50,13 @@
 However, good first issues can be solved by anyone. If they remain unsolved for a longer time, a frequent contributor might address them.
 
 You do not need to request permission to start working on an issue. However, you are encouraged to leave a comment if you are planning to work on it. This will help other contributors monitor which issues are actively being addressed and is also an effective way to request assistance if and when you need it.
-<<<<<<< HEAD
-=======
-
->>>>>>> 6b86ef71
+
 ### Beginner and Help-wanted Issues Label
 You can start by looking through these `beginner` and `help-wanted` issues:
 
 * [Beginner issues](https://github.com/opentensor/bittensor/labels/beginner) - issues which should only require a few lines of code, and a test or two.
 * [Help wanted issues](https://github.com/opentensor/bittensor/labels/help%20wanted) - issues which should be a bit more involved than `beginner` issues.
 
-<<<<<<< HEAD
-
-=======
->>>>>>> 6b86ef71
 ## Communication Channels
 Most communication about Bittensor development happens on Discord channel.
 Here's the link of Discord community.
@@ -71,10 +64,6 @@
 
 And also here.
 [Bittensor Community Discord](https://discord.com/channels/1120750674595024897/1120799375703162950)
-<<<<<<< HEAD
-
-=======
->>>>>>> 6b86ef71
 
 ## How Can I Contribute?
 
