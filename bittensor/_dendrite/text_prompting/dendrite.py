# The MIT License (MIT)
# Copyright © 2021 Yuma Rao

# Permission is hereby granted, free of charge, to any person obtaining a copy of this software and associated
# documentation files (the “Software”), to deal in the Software without restriction, including without limitation
# the rights to use, copy, modify, merge, publish, distribute, sublicense, and/or sell copies of the Software,
# and to permit persons to whom the Software is furnished to do so, subject to the following conditions:

# The above copyright notice and this permission notice shall be included in all copies or substantial portions of
# the Software.

# THE SOFTWARE IS PROVIDED “AS IS”, WITHOUT WARRANTY OF ANY KIND, EXPRESS OR IMPLIED, INCLUDING BUT NOT LIMITED TO
# THE WARRANTIES OF MERCHANTABILITY, FITNESS FOR A PARTICULAR PURPOSE AND NONINFRINGEMENT. IN NO EVENT SHALL
# THE AUTHORS OR COPYRIGHT HOLDERS BE LIABLE FOR ANY CLAIM, DAMAGES OR OTHER LIABILITY, WHETHER IN AN ACTION
# OF CONTRACT, TORT OR OTHERWISE, ARISING FROM, OUT OF OR IN CONNECTION WITH THE SOFTWARE OR THE USE OR OTHER
# DEALINGS IN THE SOFTWARE.
import json
import torch
import bittensor
from typing import Callable, List, Union


class DendriteForwardCall(bittensor.DendriteCall):
    name: str = "text_prompting_forward"
    is_forward: bool = True
    completion: str = ""  # To be filled.

    def __init__(
        self,
        dendrite: "bittensor.TextPromptingDendrite",
        messages: List[str],
        roles: List[str],
        timeout: float = bittensor.__blocktime__,
    ):
        super().__init__(dendrite=dendrite, timeout=timeout)
        self.messages = messages
        self.roles = roles
        self.packed_messages = [
            json.dumps({"role": role, "content": message})
            for role, message in zip(self.roles, self.messages)
        ]

    def __repr__(self) -> str:
        return f"DendriteForwardCall( {bittensor.utils.codes.code_to_string(self.return_code)}, to: {self.dest_hotkey[:4]}...{self.dest_hotkey[-4:]}, msg: {self.return_message}, completion: {self.completion.strip()})"

    def __str__(self) -> str:
        return self.__repr__()

    def get_callable(self) -> Callable:
        return bittensor.grpc.TextPromptingStub(self.dendrite.channel).Forward

    def get_request_proto(self) -> bittensor.proto.ForwardTextPromptingRequest:
        return bittensor.ForwardTextPromptingRequest(
            timeout=self.timeout, messages=self.packed_messages
        )

    def apply_response_proto(
        self, response_proto: bittensor.ForwardTextPromptingResponse
    ):
        self.completion = response_proto.response

    def get_inputs_shape(self) -> torch.Size:
        return torch.Size([len(message) for message in self.packed_messages])

    def get_outputs_shape(self) -> torch.Size:
        return torch.Size([len(self.completion)])

    def backward(self, reward: float, timeout: float = None) -> "DendriteBackwardCall":
        return self.dendrite.backward(
            roles=self.roles,
            messages=self.messages,
            completion=self.completion,
            rewards=[reward],
            timeout=self.timeout if timeout is None else bittensor.__blocktime__,
        )

    async def async_backward(
        self, reward: float, timeout: float = None
    ) -> "DendriteBackwardCall":
        return await self.dendrite.async_backward(
            roles=self.roles,
            messages=self.messages,
            completion=self.completion,
            rewards=[reward],
            timeout=self.timeout if timeout is None else bittensor.__blocktime__,
        )


class DendriteBackwardCall(bittensor.DendriteCall):
    name: str = "text_prompting_backward"
    is_forward: bool = False

    def __init__(
        self,
        dendrite: "bittensor.TextPromptingDendrite",
        completion: str,
        messages: List[str],
        roles: List[str],
        rewards: Union[List[float], torch.FloatTensor],
        timeout: float = bittensor.__blocktime__,
    ):
        super().__init__(dendrite=dendrite, timeout=timeout)
        self.messages = messages
        self.roles = roles
        self.completion = completion
        self.rewards = (
            rewards if not isinstance(rewards, torch.FloatTensor) else rewards.tolist()
        )
        self.packed_messages = [
            json.dumps({"role": role, "content": message})
            for role, message in zip(self.roles, self.messages)
        ]

    def __repr__(self) -> str:
        return f"DendriteBackwardCall( {bittensor.utils.codes.code_to_string(self.return_code)}, to: {self.dest_hotkey[:4]}...{self.dest_hotkey[-4:]}, msg: {self.return_message} )"

    def __str__(self) -> str:
        return self.__repr__()

    def get_callable(self) -> Callable:
        return bittensor.grpc.TextPromptingStub(self.dendrite.channel).Backward

    def get_request_proto(self) -> bittensor.proto.BackwardTextPromptingRequest:
        return bittensor.BackwardTextPromptingRequest(
            messages=self.packed_messages,
            response=self.completion,
            rewards=self.rewards,
            timeout=self.timeout,
        )

    def apply_response_proto(
        self, response_proto: bittensor.ForwardTextPromptingResponse
    ):
        pass

    def get_inputs_shape(self) -> torch.Size:
        return torch.Size([len(message) for message in self.packed_messages])

    def get_outputs_shape(self) -> torch.Size:
        return torch.Size([0])


class TextPromptingDendrite(bittensor.Dendrite):
    def get_stub(self, channel) -> Callable:
        return bittensor.grpc.TextPromptingStub(channel)

    def forward(
        self,
        roles: List[str],
        messages: List[str],
        timeout: float = bittensor.__blocktime__,
        return_call: bool = True,
    ) -> Union[str, DendriteForwardCall]:
        forward_call = DendriteForwardCall(
<<<<<<< HEAD
            dendrite=self, messages=messages, roles=roles, timeout=timeout
=======
            dendrite=self,
            messages=messages,
            roles=roles,
            timeout=timeout,
>>>>>>> be31c492
        )
        response_call = self.loop.run_until_complete(
            self.apply(dendrite_call=forward_call)
        )
        if return_call:
            return response_call
        else:
            return response_call.completion

    async def async_forward(
        self,
        roles: List[str],
        messages: List[str],
        timeout: float = bittensor.__blocktime__,
        return_call: bool = True,
    ) -> Union[str, DendriteForwardCall]:
        forward_call = DendriteForwardCall(
<<<<<<< HEAD
            dendrite=self, messages=messages, roles=roles, timeout=timeout
=======
            dendrite=self,
            messages=messages,
            roles=roles,
            timeout=timeout,
>>>>>>> be31c492
        )
        forward_call = await self.apply(dendrite_call=forward_call)
        if return_call:
            return forward_call
        else:
            return forward_call.completion

    def backward(
        self,
        roles: List[str],
        messages: List[str],
        completion: str,
        rewards: Union[List[float], torch.FloatTensor],
        timeout: float = bittensor.__blocktime__,
    ) -> DendriteBackwardCall:
        backward_call = DendriteBackwardCall(
            dendrite=self,
            completion=completion,
            messages=messages,
            roles=roles,
            rewards=rewards,
            timeout=timeout,
        )
        return self.loop.run_until_complete(self.apply(dendrite_call=backward_call))

    async def async_backward(
        self,
        roles: List[str],
        messages: List[str],
        completion: str,
        rewards: Union[List[float], torch.FloatTensor],
        timeout: float = bittensor.__blocktime__,
    ) -> DendriteBackwardCall:
        backward_call = DendriteBackwardCall(
            dendrite=self,
            completion=completion,
            messages=messages,
            roles=roles,
            rewards=rewards,
            timeout=timeout,
        )
        return await self.apply(dendrite_call=backward_call)<|MERGE_RESOLUTION|>--- conflicted
+++ resolved
@@ -152,14 +152,10 @@
         return_call: bool = True,
     ) -> Union[str, DendriteForwardCall]:
         forward_call = DendriteForwardCall(
-<<<<<<< HEAD
-            dendrite=self, messages=messages, roles=roles, timeout=timeout
-=======
-            dendrite=self,
-            messages=messages,
-            roles=roles,
-            timeout=timeout,
->>>>>>> be31c492
+            dendrite=self,
+            messages=messages,
+            roles=roles,
+            timeout=timeout,
         )
         response_call = self.loop.run_until_complete(
             self.apply(dendrite_call=forward_call)
@@ -177,14 +173,10 @@
         return_call: bool = True,
     ) -> Union[str, DendriteForwardCall]:
         forward_call = DendriteForwardCall(
-<<<<<<< HEAD
-            dendrite=self, messages=messages, roles=roles, timeout=timeout
-=======
-            dendrite=self,
-            messages=messages,
-            roles=roles,
-            timeout=timeout,
->>>>>>> be31c492
+            dendrite=self,
+            messages=messages,
+            roles=roles,
+            timeout=timeout,
         )
         forward_call = await self.apply(dendrite_call=forward_call)
         if return_call:
