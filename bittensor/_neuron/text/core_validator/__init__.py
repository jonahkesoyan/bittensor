#!/bin/python3
# The MIT License (MIT)
# Copyright © 2021 Yuma Rao

# Permission is hereby granted, free of charge, to any person obtaining a copy of this software and associated
# documentation files (the “Software”), to deal in the Software without restriction, including without limitation
# the rights to use, copy, modify, merge, publish, distribute, sublicense, and/or sell copies of the Software,
# and to permit persons to whom the Software is furnished to do so, subject to the following conditions:

# The above copyright notice and this permission notice shall be included in all copies or substantial portions of
# the Software.

# THE SOFTWARE IS PROVIDED “AS IS”, WITHOUT WARRANTY OF ANY KIND, EXPRESS OR IMPLIED, INCLUDING BUT NOT LIMITED TO
# THE WARRANTIES OF MERCHANTABILITY, FITNESS FOR A PARTICULAR PURPOSE AND NONINFRINGEMENT. IN NO EVENT SHALL
# THE AUTHORS OR COPYRIGHT HOLDERS BE LIABLE FOR ANY CLAIM, DAMAGES OR OTHER LIABILITY, WHETHER IN AN ACTION
# OF CONTRACT, TORT OR OTHERWISE, ARISING FROM, OUT OF OR IN CONNECTION WITH THE SOFTWARE OR THE USE OR OTHER
# DEALINGS IN THE SOFTWARE.
""" The bittensor base validator

Example:
    $ python3 miners/text/core_validator.py --logging.debug

"""
import argparse
import time
import datetime
import bittensor
import torch
import os
import wandb
import math
import random
import pandas
import traceback
from rich import print
from rich.console import Console
from rich.traceback import install
from typing import List, Tuple, Callable, Dict, Any, Union, Set

from ..neuron_utilities import ThreadQueue, PositionalEncoding, calc_loss_fct
from ..log_utilities import ValidatorLogger
from bittensor.utils.tokenizer_utils import phrase_cross_entropy, topk_tokens_to_vocab_size, prune_tokens

from torch.nn.functional import kl_div
from torch.nn.utils import clip_grad_norm_
from torch.nn import TransformerEncoder, TransformerEncoderLayer
from loguru import logger
from threading import Lock
from prometheus_client import Counter, Gauge, Histogram, Summary, Info

logger = logger.opt( colors=True )
console = Console()
install(show_locals=True)

class neuron:
    r"""
    Creates a bittensor neuron that specializes validating other peers. The core validator
    finetunes on the bittensor network with a mixture of experts model and shapely scoring.
    The validator's main jobs are to identify important/useful peers in the network and correctly
    weight them. To achieve this, the validator will send requests to different peers on the network
    and evalute their responses.

    Args: 
            config (:obj:`bittensor.Config`, `optional`): 
                bittensor.server.config()
            subtensor (:obj:bittensor.subtensor , `optional`):
                bittensor subtensor connection
            dataset (:obj:bittensor.dataset , `optional`):
                bittensor dataset 
            wallet (:obj:bittensor.wallet, `optional`):
                bittensor wallet object
            metagraph (:obj:bittensor.metagraph, `optional`):
                bittensor metagraph object
            dendrite (:obj:bittensor.dendrite, `optional`):
                bittensor dendrite object
            dataset (:obj:bittensor.dendrite, `optional`):
                bittensor dendrite object
            axon (:obj:bittensor.axon, `optional`):
                bittensor axon object
    Examples:: 
            >>> subtensor = bittensor.subtensor(network='nakamoto')
            >>> validator = bittensor.neuron.text.core_validator.neuron(subtensor=subtensor)
            >>> validator.run()
    """
    def __init__( 
        self, 
        config: 'bittensor.Config' = None,
        wallet: 'bittensor.Wallet' = None,
        subtensor: 'bittensor.Subtensor' = None,
        metagraph: 'bittensor.Metagraph' = None,
        dendrite: 'bittensor.Dendrite' = None,
        dataset: 'bittensor.dataset' = None,
        axon: 'bittensor.axon' = None,
        netuid: int = None
    ):

        # === Set up Config ===
        if config == None: config = neuron.config()
        
        # === Set up subtensor and netuid === 
        config.neuron.netuid = netuid if netuid != None else config.neuron.netuid
        # Try config.netuid as well
        if config.neuron.netuid == None:
            if config.get('netuid') != None:
                config.neuron.netuid = config.get('netuid')

        subtensor = bittensor.subtensor ( config = config ) if subtensor == None else subtensor
        if config.neuron.netuid == None:
            config.neuron.netuid = subtensor.get_subnets()[0]

        # === Config check === 
        self.config = config
        neuron.check_config( self.config )
        self.config.to_defaults()

        # === Mock options ===
        if self.config.neuron._mock == True:
            self.config.subtensor._mock = True
            self.config.wallet._mock = True
            self.config.dataset._mock = True
            self.config.dendrite._mock = True
            self.config.metagraph._mock = True
            self.config.subtensor._mock = True
            self.config.axon._mock = True
        print ( self.config )

        # ===  Logging + prometheus ===
        self.config.to_prometheus()
        bittensor.logging( 
            config = self.config, 
            logging_dir = self.config.neuron.full_path 
        )
        bittensor.prometheus( 
            config = self.config, 
            port = config.prometheus.port if config.axon.port == bittensor.defaults.axon.port else config.axon.port - 1000
        )

        # === Create Bittensor objects ===
        bittensor.logging( config = self.config, logging_dir = self.config.neuron.full_path )
        self.vlogger = ValidatorLogger( config = self.config )
        self.wallet = bittensor.wallet ( config = self.config ) if wallet == None else wallet
        self.subtensor = bittensor.subtensor ( config = self.config ) if subtensor == None else subtensor
        self.metagraph = bittensor.metagraph ( config = self.config ) if metagraph == None else metagraph
        self.dendrite = bittensor.dendrite ( config = self.config, wallet = self.wallet, max_active_receptors = 0 ) if dendrite == None else dendrite # Dendrite should not store receptor in validator.
        self.axon = bittensor.axon ( netuid=self.config.neuron.netuid, config = self.config, wallet = self.wallet ) if axon == None else axon
        self.device = torch.device ( device = self.config.neuron.device )    
<<<<<<< HEAD
        self.nucleus = nucleus ( config = self.config, device = self.device, subtensor = self.subtensor ).to( self.device )
        self.dataset = (bittensor.dataset(config=self.config, batch_size=self.subtensor.validator_batch_size(self.config.neuron.netuid),
                                          block_size=self.subtensor.validator_sequence_length(self.config.neuron.netuid) + self.config.neuron.validation_len + self.config.neuron.prune_len)
=======
        self.nucleus = nucleus ( config = self.config, device = self.device, subtensor = self.subtensor, vlogger = self.vlogger ).to( self.device )
        self.dataset = (bittensor.dataset(config=self.config, batch_size=self.subtensor.validator_batch_size,
                                          block_size=self.subtensor.validator_sequence_length + self.config.neuron.validation_len + self.config.neuron.prune_len)
>>>>>>> ba1ee5c9
                        if dataset is None else dataset)
        self.optimizer = torch.optim.SGD(
            self.nucleus.parameters(), lr=self.config.neuron.learning_rate, momentum=self.config.neuron.momentum
        )
        # === Create thread queue ===
        self.loss = None
        self.loss_agg_mutex = Lock()

        # === Neuron statistics variables ===
        self.neuron_stats = {}  # neuron statistics dict of dicts: [uid] -> {'stat1': val1, 'stat2': val2, ...}
        self.neuron_hotkeys = []  # keep neuron hotkeys to compare and check for changes after metagraph.sync()
        self.neuron_changes = {}  # neuron hotkey changes dict of dicts of dicts: [uid] -> [block] -> {'new_hotkey': , 'old_hotkey': , 'old_stats':}
        self.alpha = 0.1  # EMA coefficient in [0, 1], higher alpha discounts older observations faster


        if self.config.neuron.validation_synapse == 'TextCausalLMNext':
            self.weight_key = 'shapley_values_nxt'  # stat key + ! to calculate neuron weights with
            # stat keys to duplicate (['key']->['key!']) and push zero to its EMA if neuron non-responsive
            self.synapse_keys = ['shapley_values_nxt']
        else:
            self.weight_key = 'shapley_values_min'  # stat key + ! to calculate neuron weights with
            # stat keys to duplicate (['key']->['key!']) and push zero to its EMA if neuron non-responsive
            self.synapse_keys = ['shapley_values_min']

<<<<<<< HEAD
        # === Prometheus stats ===
        # Turn this off by passing the --prometheus.off flag
        self.prometheus_info = Info("neuron_info", "Info sumamries for the running server-miner.")
        self.prometheus_gauges = Gauge('validator_gauges', 'Gauges for the running validator.', ['validator_gauges_name'])
        self.prometheus_counters = Counter('validator_counters', 'Counters for the running validator.', ['validator_counters_name'])
        self.prometheus_step_time = Histogram('validator_step_time', 'Validator step time histogram.', buckets=list(range(0,2*bittensor.__blocktime__,1)))

        self.netuid = self.config.neuron.netuid

=======
>>>>>>> ba1ee5c9
        # load last saved validator values from the file system
        if not config.neuron.restart:
            self.load()

    @classmethod
    def check_config( cls, config: 'bittensor.Config' ):
        r""" Checks/validates the config namespace object.
        """
        nucleus.check_config( config )
        bittensor.logging.check_config( config )
        bittensor.wallet.check_config( config )
        bittensor.subtensor.check_config( config )
        bittensor.metagraph.check_config( config )
        bittensor.dataset.check_config( config )
        bittensor.dendrite.check_config( config )
        bittensor.wandb.check_config( config )
        bittensor.axon.check_config( config )
        bittensor.prometheus.check_config( config )
        full_path = os.path.expanduser('{}/{}/{}/{}'.format( config.logging.logging_dir, config.wallet.name, config.wallet.hotkey, config.neuron.name ))
        config.neuron.full_path = os.path.expanduser(full_path)
        config.using_wandb = config.wandb.api_key != 'default'
        if not os.path.exists(config.neuron.full_path):
            os.makedirs(config.neuron.full_path)

    @classmethod
    def add_args( cls, parser ):
        parser.add_argument('--neuron.name', type=str, help='Trials for this miner go in miner.root / (wallet_cold - wallet_hot) / miner.name ', default='core_validator')
        parser.add_argument('--neuron.learning_rate', type=float, help='Training initial learning rate.', default=0.1 )
        parser.add_argument('--neuron.momentum', type=float, help='optimizer momentum.', default=0.8 )
        parser.add_argument('--neuron.blocks_per_epoch', type=int, help='Blocks per epoch, -1 value means we use the chain value.', default = -1 )
        parser.add_argument('--neuron.epochs_until_reset', type=int, help='Number of epochs before weights are reset.', default = -1 )
        parser.add_argument('--neuron.validation_len', type=int, help='Number of tokens to holdout for phrase validation beyond sequence context.', default=8)
        parser.add_argument('--neuron.prune_len', type=int, help='Number of tokens to prune from each validation input sequence.', default=1)
        parser.add_argument('--neuron.device', type=str, help='miner default training device cpu/cuda', default=("cuda" if torch.cuda.is_available() else "cpu"))
        parser.add_argument('--neuron.clip_gradients', type=float, help='Implement gradient clipping to avoid exploding loss on smaller architectures.', default=1.0 )
        parser.add_argument('--neuron.track_hotkey_changes', action='store_true', help='If True, track hotkey changes.', default=False)
        parser.add_argument('--neuron.restart', action='store_true', help='If True, reset neuron_stats and validate anew.', default=False)
        parser.add_argument('--neuron.restart_on_failure',  action='store_true', help='''Restart neuron on unknown error.''', default=True )
        parser.add_argument('--neuron._mock', action='store_true', help='To turn on neuron mocking for testing purposes.', default=False )
        parser.add_argument('--neuron.wait_for_finalization', action='store_true', help='''when setting weights the miner waits for trnasaction finalization.''', default=False)
        parser.add_argument('--neuron.forward_num', type=int, help='''How much forward request before a backward call.''', default=3)
        parser.add_argument('--neuron.validation_synapse', type=str, help='''Synapse used for validation.''', default='TextCausalLMNext', choices = ['TextCausalLMNext', 'TextCausalLM'])
        parser.add_argument('--neuron.exclude_quantile', type=float, help='Exclude the lowest quantile from weight setting. (default value: -1, pulling from subtensor directly)', default=-1)
        parser.add_argument('--neuron.netuid', type=int , help='Subnet uid on finney', default=None)

    @classmethod
    def config ( cls ):
        parser = argparse.ArgumentParser()    
        cls.add_args( parser )
        nucleus.add_args( parser )        
        bittensor.wallet.add_args( parser )
        bittensor.dendrite.add_args( parser )
        bittensor.subtensor.add_args( parser )
        bittensor.metagraph.add_args( parser )
        bittensor.logging.add_args( parser )
        bittensor.dataset.add_args( parser )
        bittensor.wandb.add_args(parser)
        bittensor.axon.add_args( parser )
        bittensor.prometheus.add_args( parser )
        return bittensor.config( parser )

    def __repr__(self) -> str:
        return self.__str__()

    def __str__(self) -> str:
        return (f'[bold]UID {self.uid}[/bold] \[{self.dendrite.receptor_pool.external_ip}] '
                f'({self.wallet.name}:[bold]{self.wallet.coldkeypub.ss58_address[:7]}[/bold]/'
                f'{self.config.wallet.hotkey}:[bold]{self.wallet.hotkey.ss58_address[:7]}[/bold])')

    def __del__(self):
        self.dataset.close()
        self.dendrite.__del__()

    def __exit__ ( self, exc_type, exc_value, exc_traceback ):
        r""" Close down neuron.
        """
        print(exc_type, exc_value, exc_traceback)
        self.__del__()

    def __enter__(self):
        r""" Sanity checks and begin validator.
        """
        # === Wallet ===
        # Connects wallet to network. 
        self.wallet.create()
        # NOTE: This registration step should likely be solved offline first.
        self.wallet.reregister( subtensor = self.subtensor, netuid=self.config.neuron.netuid )

        # === UID ===
        # Get our uid from the chain. 
        # At this point we should have a uid because we are already registered.
        self.uid = self.wallet.get_uid( subtensor = self.subtensor, netuid=self.config.neuron.netuid )    

        # === Monitoring ===
        # Optionally set up wandb logging.
        if self.config.using_wandb:
            bittensor.wandb(
                config = self.config,
                cold_pubkey = self.wallet.coldkeypub.ss58_address,
                hot_pubkey = self.wallet.hotkey.ss58_address,
                root_dir = self.config.neuron.full_path
            )

        # === Set prometheus run info ===
        # Serve the axon so we can determine where the prometheus server port is (the axon is only served for this reason.)
        # TODO (Cameron) this should be it's own storage map on-chain.
        self.axon.serve( subtensor = self.subtensor )
<<<<<<< HEAD

        self.prometheus_gauges.labels( "model_size_params" ).set( sum(p.numel() for p in self.nucleus.parameters()) )
        self.prometheus_gauges.labels( "model_size_bytes" ).set( sum(p.element_size() * p.nelement() for p in self.nucleus.parameters()) )
        self.prometheus_info.info({
            'type': "core_validator",
            'uid': str(self.uid),
            'network': self.config.subtensor.network,
            'coldkey': str(self.wallet.coldkeypub.ss58_address),
            'hotkey': str(self.wallet.hotkey.ss58_address),
        })
=======
        self.vlogger.prometheus.log_run_info(
            parameters = self.nucleus.parameters(),
            uid = self.uid,
            network = self.config.subtensor.network,
            wallet = self.wallet
        )
>>>>>>> ba1ee5c9

    def save(self, path=None):
        r""" Save validated hotkeys and neuron_stats to filesystem. """
        try:
            if path is None:
                path = self.config.neuron.full_path

            state_dict = {
                'neuron_stats': self.neuron_stats,
                'neuron_hotkeys': self.neuron_hotkeys
            }

            if self.config.neuron.track_hotkey_changes:
                state_dict['neuron_changes'] = self.neuron_changes

            torch.save(state_dict, f'{path}/model.torch')
            bittensor.logging.success(prefix='Saved model', sufix=f'<blue>{path}/model.torch</blue>')

        except Exception as e:
            logger.warning(f'Failed to save model with error: {e}')

    def load(self, path=None):
        r""" Load validated hotkeys and neuron_stats from filesystem. """
        try:
            if path is None:
                path = self.config.neuron.full_path
            state_dict = torch.load(f'{path}/model.torch')

            self.neuron_stats = state_dict['neuron_stats']
            self.neuron_hotkeys = state_dict['neuron_hotkeys']

            if 'neuron_changes' in state_dict and self.config.neuron.track_hotkey_changes:
                self.neuron_changes = state_dict['neuron_changes']

            bittensor.logging.success(prefix='Reloaded model', sufix=f'<blue>{path}/model.torch</blue>')

        except Exception as e:
            logger.warning(f'Failed to load model with error: {e}')

    def run ( self ):
        r""" Run the validator and terminate on Keyboard interrupt.
        """
        # === Setup ===
        # Checks wallet and starts monitoring.
        with self:

            # === Start forward requests ===
            self.metagraph_sync()
            
            # === Run ===
            # Iterates through epochs.
            self.epoch = 0
            self.global_step = 0
            while True:
                try:

                    # === Epoch ===
                    # Each epoch runs for blocks_per_epoch and resets
                    # the model every epochs_until_reset.
                    self.run_epoch()

                # === Stops on interrupt otherwise restarts ===
                except KeyboardInterrupt:
                    break
                except Exception as e:
                    self.vlogger.prometheus.counters.labels('failures').inc()
                    console.print_exception(show_locals=False)
                    print( traceback.format_exc() )
                    print( 'Unknown exception: {}', e )
                    if not self.config.neuron.restart_on_failure:
                        break

    def run_epoch( self ):
        r""" Runs a validator epoch. We apply batches until the epoch length is exhausted.
            Occasionally the validator nucleus is completely reset to ensure we dont converge to far.
            At the end of the epoch we set weights on the chain and optionally log to wandb.
        """
        # === Get params for epoch ===
        # Pulling the latest chain parameters.
        current_block = self.subtensor.block
        batch_size = self.subtensor.validator_batch_size(netuid=self.config.neuron.netuid)
        sequence_length = self.subtensor.validator_sequence_length(netuid=self.config.neuron.netuid)
        validation_len = self.config.neuron.validation_len  # Number of tokens to holdout for phrase validation beyond sequence context
        prune_len = self.config.neuron.prune_len  # Number of tokens to holdout for phrase validation beyond sequence context
        min_allowed_weights = self.subtensor.min_allowed_weights(netuid=self.config.neuron.netuid)
        max_weight_limit = self.subtensor.max_weight_limit(netuid=self.config.neuron.netuid)
        blocks_per_epoch = self.subtensor.validator_epoch_length(netuid=self.config.neuron.netuid) if self.config.neuron.blocks_per_epoch == -1 else self.config.neuron.blocks_per_epoch
        epochs_until_reset = self.subtensor.validator_epochs_per_reset(netuid=self.config.neuron.netuid) if self.config.neuron.epochs_until_reset == -1 else self.config.neuron.epochs_until_reset
        self.config.nucleus.scaling_law_power = self.subtensor.scaling_law_power(netuid=self.config.neuron.netuid)
        self.config.nucleus.synergy_scaling_law_power = self.subtensor.synergy_scaling_law_power(netuid=self.config.neuron.netuid)

        # === Update dataset size ===
        if (batch_size != self.dataset.batch_size) or (sequence_length + validation_len + prune_len != self.dataset.block_size):
            self.dataset.set_data_size(batch_size, sequence_length + validation_len + prune_len)

        # === Run Epoch ===
        # Each block length lasts blocks_per_epoch blocks.
        # This gives us a consistent network wide timer.
        # Here we run until blocks_per_epochs have progressed.

        epoch_steps = 0
        epoch_responsive_uids = set()
        epoch_queried_uids = set()
        epoch_start_time = time.time()

        # === All logging for epoch start (including wandb, prometheus) === 
        # prometheus (every epoch start)
        self.vlogger.prometheus.log_epoch_start(
            current_block = current_block, 
            batch_size = batch_size, 
            sequence_length = sequence_length, 
            validation_len = validation_len, 
            min_allowed_weights = min_allowed_weights, 
            blocks_per_epoch = blocks_per_epoch, 
            epochs_until_reset = epochs_until_reset
        )
        
        # wandb (every epoch start)
        if self.config.using_wandb:
            wandb.log({'era/batch_size': batch_size, 'era/sequence_length': sequence_length,
                       'era/validation_len': validation_len,
                       'era/min_allowed_weights': min_allowed_weights, 'era/max_weight_limit': max_weight_limit,
                       'era/blocks_per_epoch': blocks_per_epoch, 'era/epochs_until_reset': epochs_until_reset},
                      step=current_block)

        # normal epoch duration is blocks_per_epoch if all UIDs have been queried
        # try to query each UID at least once - assumes nucleus samples without replacement
        # but keep minimum epoch duration at blocks_per_epoch * block_period
        # in case of subtensor outage causing invalid block readings to prevent fast repeated weight setting
        start_block = self.subtensor.block
        while (self.subtensor.block < start_block + blocks_per_epoch or
               time.time() - epoch_start_time < blocks_per_epoch * bittensor.__blocktime__):

            logger.info(f'Run epoch {self.epoch} (step {epoch_steps}) while '
                        f'({self.subtensor.block} < {start_block + blocks_per_epoch} '
                        f'= {start_block} + {blocks_per_epoch}) or '
                        f'({time.time() - epoch_start_time:.2f} < {blocks_per_epoch * bittensor.__blocktime__})')

            start_time = time.time()

            # === Forward ===
            # Forwards inputs through the network and returns the loss
            # and endpoint scores using shapely approximation of salience.
            loss, stats = self.nucleus( next(self.dataset) , self.metagraph, self.dendrite )

            # === Backward ===
            # Backwards gradients through model to train gating and remote endpoints.
            if hasattr(loss, 'grad_fn') and loss.grad_fn is not None:
                logger.info(f'Backward <dim>(loss: {loss:.3f})</dim>')
                bw_start_time = time.time()
                (loss / self.config.neuron.forward_num).backward()
                logger.info(f'Backward <dim>[{time.time() - bw_start_time:.3g}s]</dim>')

            # === Stats update ===
            # Updates moving averages and history.
            responsive_uids, queried_uids = self.neuron_stats_update(stats)

            epoch_responsive_uids |= set(responsive_uids)
            epoch_queried_uids |= set(queried_uids)

            # === State update ===
            # Prints step logs to screen.
            epoch_steps += 1
            self.global_step += 1

            # === Block state ===
            current_block = self.subtensor.block

            # === Step time ===
            step_time = time.time() - start_time

            # === Optimization step ===
            # Do the backward request after the a queue of forward requests got finished.  
            if epoch_steps % self.config.neuron.forward_num == 1:
                opt_start_time = time.time()
                logger.info('Model update \t| Optimizer step')
                
                # Applies local gradients to parameters.
                clip_grad_norm_(self.nucleus.parameters(), self.config.neuron.clip_gradients)
                self.optimizer.step()
                self.optimizer.zero_grad()
                logger.info(f'Model update \t| Optimizer step <dim>[{time.time() - opt_start_time:.3g}s]</dim>')

            # === ALL logging for validation step (including console message, console tables, prometheus, wandb) ===
            if epoch_steps % 25 == 1:
                # console message - validator identifier status (every 25 validation steps)
                self.vlogger.print_console_validator_identifier(self.uid, self.wallet, self.dendrite.receptor_pool.external_ip)
                # console message - validator update status (every 25 validation steps)
                self.vlogger.print_console_metagraph_status(self.uid, self.metagraph, current_block, start_block, self.subtensor.network)
                # save neuron_stats to filesystem
                self.save()

            # console message - query summary (every validation step)
            self.vlogger.print_console_query_summary(
                current_block = current_block, 
                start_block = start_block,
                blocks_per_epoch = blocks_per_epoch, 
                epoch_steps = epoch_steps, 
                epoch = self.epoch, 
                responsive_uids = responsive_uids, 
                queried_uids = queried_uids, 
                step_time = step_time, 
                epoch_responsive_uids = epoch_responsive_uids, 
                epoch_queried_uids = epoch_queried_uids
            )

            if self.config.logging.debug or self.config.logging.trace:
                # console table - stats table (every validation step)
                # Prints exponential moving average statistics of valid neurons from latest validator forward 
                self.vlogger.print_stats_table({uid: self.neuron_stats[uid]
                             for uid, stat in stats.items() if len(set(stat.keys()) & set(self.synapse_keys))},
                            self.weight_key,
                            f'[white] Stats update [/white] | ' + str(self),  # title
                            f'#{current_block}: '
                            f'[bold]{current_block - start_block}[/bold]/{blocks_per_epoch} (blocks/epoch) | '
                            f'Epoch {self.epoch} | '
                            f'[white] Step {epoch_steps} ({self.global_step} global) \[{step_time:.3g}s] [/white]')  # caption

                # console table - weight table (every validation step)
                sample_uids, sample_weights = self.calculate_weights()
                self.vlogger.print_weights_table(
                    min_allowed_weights = self.subtensor.min_allowed_weights,
                    max_weight_limit = self.subtensor.max_weight_limit,
                    neuron_stats = self.neuron_stats,
                    title = str(self),
                    metagraph_n = self.metagraph.n, 
                    sample_uids = sample_uids, 
                    sample_weights = sample_weights,
                    include_uids=list(stats.keys()), 
                    num_rows=len(stats) + 25
                )  
 
            # prometheus - step & loss (every validation step)
            self.vlogger.prometheus.log_step(
                current_block = current_block, 
                last_update = self.metagraph.last_update[self.uid], 
                step_time = step_time,
                loss = loss.item()
            )

            # wandb - step & loss (every validation step)
            if self.config.using_wandb:
                for uid, vals in self.neuron_stats.items():
                    for key in vals:  # detailed neuron evaluation fields, e.g. loss, shapley_values, synergy
                        wandb.log({f'stats/{key}_{uid}': vals[key]}, step=current_block, commit=False)

                wandb.log({'epoch/epoch': self.epoch, 'epoch/epoch_steps': epoch_steps,
                           'epoch/global_steps': self.global_step, 'epoch/loss': loss.item(),
                           'epoch/time': step_time}, step=current_block, commit=True)

        self.metagraph_sync()  # Reset metagraph.

        # === Calculate neuron weights ===
        sample_uids, sample_weights = self.calculate_weights()
<<<<<<< HEAD

        if self.config.logging.debug or self.config.logging.trace:
            self.weights_table(sample_uids, sample_weights)  # print weights table

        # set weights console message (every epoch)
        if len(sample_weights) == 0 or len(sample_uids) == 0:
            print(f"[white not bold]{datetime.datetime.now():%Y-%m-%d %H:%M:%S}[/white not bold]{' ' * 4} | "
                f"{f'[bright_white]Set weights[/bright_white]'.center(16 + len('[bright_white][/bright_white]'))} | "
                f'[bright_green not bold]{len(sample_weights)}[/bright_green not bold] [dim]weights set[/dim] | '
                f'[bright_green not bold]{len(epoch_responsive_uids)}[/bright_green not bold]/'
                f'[white]{len(epoch_queried_uids)}[/white] '
                f'[dim white not bold][green]responsive[/green]/queried[/dim white not bold] '
                f'[[yellow]{time.time() - epoch_start_time:.0f}[/yellow]s] | '
                f'[dim]weights[/dim] sum:{sample_weights.sum().item():.2g} '
                f'[white] max:[bold]{sample_weights.max().item():.4g}[/bold] / '
                f'min:[bold]{sample_weights.min().item():.4g}[/bold] [/white] '
                f'\[{max_weight_limit:.4g} allowed]')

=======
>>>>>>> ba1ee5c9
        self.subtensor.set_weights(
            uids=sample_uids.detach().to('cpu'),
            weights=sample_weights.detach().to('cpu'),
            netuid = self.config.neuron.netuid,
            wallet=self.wallet,
            version_key=bittensor.__version_as_int__, # TODO: correct?
            wait_for_finalization=self.config.neuron.wait_for_finalization,
        )

        # === ALL end of epoch logging (including console message, console table, prometheus, wandb)===
        if self.config.logging.debug or self.config.logging.trace:
                # console table - weight table (every end of epoch)
                self.vlogger.print_weights_table(
                    min_allowed_weights = self.subtensor.min_allowed_weights,
                    max_weight_limit = self.subtensor.max_weight_limit,
                    neuron_stats = self.neuron_stats,
                    title = str(self),
                    metagraph_n = self.metagraph.n, 
                    sample_uids = sample_uids, 
                    sample_weights = sample_weights,
                )  

        # console message - subtensor weight (every end of epoch)
        self.vlogger.print_console_subtensor_weight(
            sample_weights = sample_weights, 
            epoch_responsive_uids = epoch_responsive_uids, 
            epoch_queried_uids = epoch_queried_uids, 
            max_weight_limit = max_weight_limit, 
            epoch_start_time = epoch_start_time
        )

        # wandb - weights and metagraph stats (every end of epoch)
        if self.config.using_wandb:
            df = pandas.concat( [
                bittensor.utils.indexed_values_to_dataframe( prefix = 'weights', index = sample_uids, values = torch.zeros( self.metagraph.n ).scatter( dim = 0, src = sample_weights, index = sample_uids ) ),
                self.dendrite.to_dataframe( metagraph = self.metagraph )
            ], axis = 1); df['uid'] = df.index
            wandb_data_dend = self.dendrite.to_wandb()
            wandb_weight = {f'stats/weight_{uid}': weight for uid, weight in zip (sample_uids, sample_weights)}
            wandb_data = { 'stake': self.metagraph.S[ self.uid ].item(), 'dividends': self.metagraph.D[ self.uid ].item() } 
            wandb.log( { 'stats': wandb.Table( dataframe = df ) }, step = current_block, commit=False)
            wandb.log( { **wandb_data, **wandb_data_dend, **wandb_weight }, step = current_block, commit=True)

        # prometheus - metagraph (every end of epoch)
        self.vlogger.prometheus.log_epoch_end(uid = self.uid, metagraph = self.metagraph)
        
        # === Iterate epochs ===
        self.epoch += 1

    def metagraph_sync(self):
        r""" Syncing metagraph together with other metagraph-size related objects
        """
        old_hotkeys = self.neuron_hotkeys + [] if self.neuron_hotkeys else self.metagraph.hotkeys
        self.metagraph.sync(netuid=self.config.neuron.netuid)
        self.neuron_hotkeys = self.metagraph.hotkeys

        changed_hotkeys = []
        # === Reset neuron stats if uid got replaced
        for uid, old_hotkey in enumerate(old_hotkeys):
            if old_hotkey != self.neuron_hotkeys[uid]:
                if self.config.neuron.track_hotkey_changes:
                    block = self.subtensor.block
                    self.neuron_changes.setdefault(uid, {})  # [uid] -> dict() of blocks
                    self.neuron_changes[uid][block] = {'new_hotkey': self.neuron_hotkeys[uid], 'old_hotkey': old_hotkey}
                    if uid in self.neuron_stats:
                        self.neuron_changes[uid][block]['old_stats'] = self.neuron_stats[uid]

                if uid in self.neuron_stats:
                    del self.neuron_stats[uid]
                    changed_hotkeys += [uid]

        if len(changed_hotkeys):
            logger.info(f"Hotkeys changed: {changed_hotkeys}")
            self.save()  # save neuron_stats, neuron_hotkeys, and neuron_changes to filesystem

    def neuron_stats_update(self, neuron_stats: Dict[int, Dict[str, Any]]):
        r""" Updates self.neuron_stats with new individual dictionaries per uid.
        """
        responsive_uids = []
        for _uid, _stats in neuron_stats.items():
            stats = self.neuron_stats.setdefault(_uid, {})

            # === EMA normal update ===
            # If synapse responsive push available values into EMA for normal update.
            # Normal EMA values provide a view on neuron performance if fully responsive.
            for key in _stats:  # detailed neuron evaluation fields, e.g. loss, shapley_values, synergy
                if math.isnan(_stats[key]):
                    continue
                if key in stats:
                    stats[key] = (1 - self.alpha) * stats[key] + self.alpha * _stats[key]  # update EMA
                else:
                    stats.setdefault(key, _stats[key])

            # === Extra stats computation ===
            # Compute values on EMA stats, such as the scaling law on EMA loss.
            # Required for values that need to be computed on longer-term stats.
            extra_stats = {}
            if 'loss_nxt' in _stats and 'loss_nxt' in stats:  # elif neuron not responsive then omit
                # estimate the effective number of model parameters from EMA loss
                _num_params = scaling_law_loss_to_params(torch.tensor(stats['loss_nxt']))

                # powered down number of params, e.g. dynamic range 3 → 6 nats for scaling_law_power=0.5
                _pow_num_params = torch.pow(_num_params, self.config.nucleus.scaling_law_power)

                extra_stats.update({'est_params_nxt': _num_params.item(), 'base_params_nxt': _pow_num_params.item()})

                if 'synergy_nxt' in stats:
                    extra_stats['shapley_values_nxt'] = extra_stats['base_params_nxt'] + stats['synergy_nxt']

                if 'logits_excess_nxt' in stats:
                    # penalize by logits divergence excess
                    extra_stats['shapley_values_nxt'] /= 1 + stats['logits_excess_nxt']

            # === EMA zeroing update ===
            # Push zero into EMA for synapse_keys to exponentially decay weighting keys if neuron non-responsive
            if 'updates!' in stats:
                stats['updates!'] += 1  # increment number of EMA zeroing updates
            else:
                stats.setdefault('updates!', 1)  # number of EMA zeroing updates init to zero

            for key in self.synapse_keys:
                zkey = key + '!'  # zeroing key
                stats.setdefault(zkey, 0.)  # initialize zkey val to zero to gradually increase with observations
                if key in _stats and not math.isnan(_stats[key]):
                    responsive_uids += [_uid]
                    stats[zkey] = (1 - self.alpha) * stats[zkey] + self.alpha * _stats[key]
                elif key in extra_stats and not math.isnan(extra_stats[key]):
                    responsive_uids += [_uid]
                    stats[zkey] = (1 - self.alpha) * stats[zkey] + self.alpha * extra_stats[key]
                else:
                    stats[zkey] = (1 - self.alpha) * stats[zkey]  # + self.alpha * 0

            # === EMA normal update ===
            # If synapse responsive push available values into EMA for normal update.
            # Normal EMA values provide a view on neuron performance if fully responsive.
            for key in self.synapse_keys:
                if key in _stats or key in extra_stats:
                    updates = 'updates_' + key
                    if updates in stats:
                        stats[updates] += 1  # increment number of normal EMA updates made
                    else:
                        stats.setdefault(updates, 1)  # add updates fields for new uid entries

            for key in extra_stats:  # detailed neuron evaluation fields, e.g. loss, shapley_values, synergy
                if math.isnan(extra_stats[key]):
                    continue
                if key in stats:
                    stats[key] = (1 - self.alpha) * stats[key] + self.alpha * extra_stats[key]  # update EMA
                else:
                    stats.setdefault(key, extra_stats[key])

        return responsive_uids, list(neuron_stats.keys())  # responsive_uids, queried_uids

    def calculate_weights(self):
        r""" Calculates neuron set-weights from weight_key mapped values. Defines weight_key as the neuron stats key
        used to obtain the mapped stat value (typically a Shapley value) that the final set-weights are calculated from.
        """

        weight_key = self.weight_key + '!'  # use zeroing key to penalize non-responsive neurons

        min_allowed_weights = self.subtensor.min_allowed_weights(netuid=self.config.neuron.netuid)
        max_weight_limit = self.subtensor.max_weight_limit(netuid=self.config.neuron.netuid)

        # === Populate neuron weights ===
        neuron_weights = torch.zeros_like(self.metagraph.S)  # allow unevaluated UIDs for min_allowed_weights
        for uid in self.neuron_stats:
            if weight_key in self.neuron_stats[uid]:
                neuron_weights[uid] = torch.tensor([self.neuron_stats[uid][weight_key]])

        # === Filter to non-zero weights ===
        sample_uids = torch.argwhere(neuron_weights > 0).squeeze(dim=1)  # find uids with non-zero weight
        sample_weights = neuron_weights[sample_uids]  # filter to non-zero weights

        # === If no uids responds, return ===
        if len(sample_uids) == 0:
            return sample_uids, sample_weights

        # === Exclude lowest quantile from weight setting ===
        max_exclude = (len(sample_weights) - min_allowed_weights) / len(sample_weights)  # max excludable weight quantile
        quantile = self.subtensor.validator_exclude_quantile(netuid=self.config.neuron.netuid) if self.config.neuron.exclude_quantile == -1 else self.config.neuron.exclude_quantile 
        if 0 < max_exclude:
            exclude_quantile = min([quantile , max_exclude])  # reduce quantile to meet min_allowed_weights
            lowest_quantile = sample_weights.quantile(exclude_quantile)  # find lowest quantile threshold
            sample_uids = sample_uids[lowest_quantile <= sample_weights]  # exclude uids with weights below quantile
            sample_weights = sample_weights[lowest_quantile <= sample_weights]  # exclude weights below quantile

            logger.info(f'Exclude {exclude_quantile} quantile ({lowest_quantile}) | '
                        f'{len(sample_weights)} Shapley values | min:{sample_weights.min()} max:{sample_weights.max()}')

        # === Normalize and apply max_weight_limit ===
        sample_weights = bittensor.utils.weight_utils.normalize_max_weight(x=sample_weights,
                                                                             limit=max_weight_limit)
        logger.info(f'{len(sample_weights)} normalize_max_weight | '
                    f'max:{sample_weights.max()}')

        return sample_uids, sample_weights

<<<<<<< HEAD
    def weights_table(self, sample_uids, sample_weights, include_uids=None, num_rows: int = None):
        r""" Prints weights table given sample_uids and sample_weights.
        """
        min_allowed_weights = self.subtensor.min_allowed_weights(netuid=self.config.neuron.netuid)
        max_weight_limit = self.subtensor.max_weight_limit(netuid=self.config.neuron.netuid)

        if len(sample_weights) == 0 or len(sample_uids) == 0:
            return

        # === Weight table ===
        # Prints exponential moving average statistics of valid neurons and latest weights
        _neuron_stats = {}
        uid_weights = []  # (uid, weight) tuples for sorting to find top/bottom weights
        unvalidated = []
        for uid, weight in zip(sample_uids.tolist(), sample_weights.tolist()):
            if uid in self.neuron_stats:
                _neuron_stats[uid] = {k: v for k, v in self.neuron_stats[uid].items()}
                _neuron_stats[uid]['weight'] = weight
                uid_weights += [(uid, weight)]
            else:
                unvalidated += [uid]

        if include_uids is not None and num_rows is not None:
            sorted_uids = sorted(uid_weights, key=lambda tup: tup[1])
            top_bottom_uids = [_uid for _uid, _ in sorted_uids[:5] + sorted_uids[-10:]]
            _include_uids = set(include_uids) | set(top_bottom_uids)
            avail_include_uids = list(set(_neuron_stats.keys()) & _include_uids)  # exclude include_uids with no stats
            if len(_neuron_stats) > num_rows:  # limit table to included_uids and remaining sample up to num_rows
                remaining_uids = set(_neuron_stats.keys()) - _include_uids  # find sample remaining, loses sample ordering
                remaining_uids = [uid for uid in _neuron_stats if uid in remaining_uids]  # recover sample ordering
                limited_uids = avail_include_uids + remaining_uids[:num_rows - len(_include_uids)]
                _neuron_stats = {uid: stats for uid, stats in _neuron_stats.items() if uid in limited_uids}

        print()
        stats_table(_neuron_stats, 'weight', self.config.get('width', None),
                    f'[white] Neuron weights [/white] | ' + str(self),  # title
                    f'Validated {min_allowed_weights}/'
                    f'[bold]{len(self.neuron_stats)}[/bold]/{self.metagraph.n} (min/[bold]valid[/bold]/total) | '
                    f'sum:{sample_weights.sum().item():.2g} '
                    f'[white] max:[bold]{sample_weights.max().item():.4g}[/bold] / '
                    f'min:[bold]{sample_weights.min().item():.4g}[/bold] [/white] '
                    f'\[{max_weight_limit:.4g} allowed]',  # caption
                    mark_uids=include_uids)


=======
>>>>>>> ba1ee5c9
class nucleus( torch.nn.Module ):
    """ Nucleus class which holds the validator model.
    """
    def __init__( self, config, device, subtensor, vlogger ):
        super(nucleus, self).__init__()
        self.config = config
<<<<<<< HEAD

        self.config.nucleus.scaling_law_power = subtensor.scaling_law_power(netuid=self.config.neuron.netuid) if self.config.nucleus.scaling_law_power == -1 else self.config.nucleus.scaling_law_power
        self.config.nucleus.synergy_scaling_law_power = subtensor.synergy_scaling_law_power(netuid=self.config.neuron.netuid) if self.config.nucleus.synergy_scaling_law_power == -1 else self.config.nucleus.synergy_scaling_law_power
=======
        self.vlogger = vlogger
        self.config.nucleus.scaling_law_power = subtensor.scaling_law_power if self.config.nucleus.scaling_law_power == -1 else self.config.nucleus.scaling_law_power
        self.config.nucleus.synergy_scaling_law_power = subtensor.synergy_scaling_law_power if self.config.nucleus.synergy_scaling_law_power == -1 else self.config.nucleus.synergy_scaling_law_power
>>>>>>> ba1ee5c9

        self.device = device
        self.max_n = subtensor.max_n(netuid=self.config.neuron.netuid)
        self.permute_uids = []  # iterable of next UIDs to query, reset to permuted UIDs when empty

        tokenizer = bittensor.tokenizer()
        self.pad_token = tokenizer(tokenizer.pad_token)['input_ids'][0]

        # Token embeddings project int64 tokens onto representations.
        self.token_embedding = torch.nn.Embedding( bittensor.__vocab_size__,  bittensor.__network_dim__ )
        
        # Routing encoder, projects token embeddings onto context for routing inputs.
        self.routing_encoder_layers = TransformerEncoderLayer( bittensor.__network_dim__, config.nucleus.nhead, config.nucleus.nhid, config.nucleus.dropout, batch_first=True)
        self.routing_encoder = TransformerEncoder( self.routing_encoder_layers, 1 )

        # Encoder projects response representations onto hidden units.
        self.encoder_layers = TransformerEncoderLayer( bittensor.__network_dim__, config.nucleus.nhead, config.nucleus.nhid, config.nucleus.dropout, batch_first=True)
        self.encoder = TransformerEncoder( self.encoder_layers, config.nucleus.nlayers )

        # Decoder which projects hidden unit representations on to the token dimension.
        self.decoder = torch.nn.Linear( bittensor.__network_dim__, bittensor.__vocab_size__ , bias=False)

        # Positional Encoding
        self.local_pos_encoder = PositionalEncoding( bittensor.__network_dim__, self.config.nucleus.dropout )

        # Crosss entropy loss for NTP.    
        self.loss_fct = torch.nn.CrossEntropyLoss()
    
        # SGMOE Gates: Instantiating the gates per expert.
        self.gates = torch.nn.Linear( bittensor.__network_dim__, self.max_n, bias=True ).to( self.device )

        self.sigmoid = torch.nn.Sigmoid()

        self.reset_weights()

    @classmethod
    def add_args( cls, parser ):
        parser.add_argument('--nucleus.topk', type=int, help='the number of peers queried during each remote forward call', default = 20 )
        parser.add_argument('--nucleus.nhid', type=int, help='the dimension of the feedforward network model in nn.TransformerEncoder', default=200 )
        parser.add_argument('--nucleus.nhead', type=int, help='the number of heads in the multiheadattention models', default = 2 )
        parser.add_argument('--nucleus.nlayers', type=int, help='the number of nn.TransformerEncoderLayer in nn.TransformerEncoder', default=2 )
        parser.add_argument('--nucleus.dropout', type=float, help='the dropout value', default=0.2)
        parser.add_argument('--nucleus.importance', type=float, help='hyperparameter for the importance loss', default=3)
        parser.add_argument('--nucleus.noise_multiplier', type=float, help='Standard deviation multipler on weights', default=2 )
        parser.add_argument('--nucleus.no_dendrite_backward', action='store_true', help='Pass backward request to the server side or not', default=False )
        parser.add_argument('--nucleus.scaling_law_power', type=float, help='Power for modified scaling law, powered down to improve dynamic range, e.g. 3 → 6 nats for 0.5. (default value: -1, pulling from subtensor directly)', default=-1)
        parser.add_argument('--nucleus.synergy_scaling_law_power', type=float, help='Power for synergy modified scaling law, powered down to improve dynamic range, e.g. 3 → 6 nats for 0.5. (default value: -1, pulling from subtensor directly)', default=-1)

    @classmethod
    def config ( cls ):
        parser = argparse.ArgumentParser()    
        cls.add_args( parser )
        return bittensor.config( parser )

    @classmethod
    def check_config( cls, config: 'bittensor.Config' ):
        pass

    def reset_weights ( self ):
        r""" Resets the validator weights.
        """
        # === Resets all the weights using xavier initialization. ===
        torch.nn.init.xavier_uniform_ ( self.token_embedding.weight )
        torch.nn.init.xavier_uniform_ ( self.decoder.weight )
        torch.nn.init.xavier_uniform_( self.gates.weight )
        def init_xavier( component ):
            try:
                torch.nn.init.xavier_uniform_( component.weight )
            except: pass
        self.routing_encoder.apply( init_xavier )
        self.encoder.apply( init_xavier )
        torch.nn.init.xavier_uniform_( self.gates.weight )
    
    def forward(
            self,
            inputs: torch.FloatTensor,
            metagraph: 'bittensor.Metagraph',
            dendrite: 'bittensor.Dendrite',
    ):
        r"""
        Forward validator pass. Selects endpoints to query and validate, calculates routing_score and Shapley values
        for validated synapses.
            Args:
                inputs (:obj:`torch.FloatTensor` of shape :obj:`(batch_size, *-1*)`, `required`): 
                    Tensor inputs to distribute to neurons using query context.
                metagraph (bittensor.Metagraph):
                    Metagraph object used to query network information.
                dendrite (bittensor.Dendrite):
                    Dendrite RPC client used to make network queries.
            Returns:
                loss (:obj:`torch.FloatTensor`):
                    Loss for training validator nucleus and dendrite backward to endpoints.
                neuron_stats (:obj:`Dict`, `required`):
                    Statistics per endpoint for this batch.
        """
        start_time = time.time()

        val_len = self.config.neuron.validation_len  # Number of tokens to holdout for phrase validation beyond sequence context
        prune_len = self.config.neuron.prune_len  # Number of tokens to prune from each validation input sequence
        inputs = prune_tokens(inputs.to(self.device), prune_len=prune_len, margin=val_len+3)  # prune input sequence without last validation tokens [batch_size, sequence_len]
        inputs_seq = inputs[..., :-val_len]  # sequence without validation tokens [batch_size, sequence_len]

        # === Create the local context used to select endpoints ===
        # The context tensor returns a hidden unit representation for the text inputs
        # this context can be used as input to the gates in the next step.
        # embedding: retrieve learned representation vectors for input vocabulary tokens.
        # inputs.shape = [batch_size, sequence_len]
        # embedding.shape = [batch_size, sequence_len, bittensor.__network_dim__]
        embedding = self.token_embedding(inputs_seq) * math.sqrt(bittensor.__network_dim__)

        # === Create an attention mask ===
        # The attention mask will mask out parts of the context
        # This prevents cheating and forward-looking when predicting each token in the sequence.
        # src_mask: (torch.FloatTensor) attention mask adds -inf to positions not allowed to attend
        # src_mask.shape = [sequence_len, sequence_len]
        src_mask = torch.triu(torch.ones(embedding.size(1), embedding.size(1)) * float('-inf'), diagonal=1)
        src_mask = src_mask.to(self.device)

        # === Apply the positional encoding to help select endpoints ===
        # The positional encoder provides information based on the relative postion of each token
        # embedding.shape = [batch_size, sequence_len, bittensor.__network_dim__]
        # pos_embedding: (torch.FloatTensor) positional encoded embedding.
        # pos_embedding.shape = [batch_size, sequence_len, bittensor.__network_dim__]
        pos_embedding = self.local_pos_encoder(embedding)

        # routing_context: (torch.FloatTensor): context tensor which is used to select endpoints.
        # routing_context.shape = [ batch size, __network_dim__ ]
        routing_context = self.routing_encoder(pos_embedding, mask=src_mask)

        # === Get gate values for UIDs. ===
        # We iterate over each of the network UIDs and compute a querying score for each
        # using the gating function. This returns a score per endpoint per example.
        # routing_score: (torch.FloatTensor): score per example, per endpoint.
        # routing_score.shape = [metagraph.n]
        # The gates act over the last embedding of the routing_context.
        routing_score = torch.mean(self.sigmoid(self.gates(routing_context[:, -1, :])), dim=0)

        # Ensure number of queried neurons does not exceed metagraph.n
        num_endpoints = min([self.config.nucleus.topk, metagraph.n])

        # === Ensure each UID is queried once ===
        # Persist object variable self.permute_uids across forward calls.
        # Reset to new permutation of all UIDs once empty.
        if len(self.permute_uids) == 0:  # no more UIDs to query
            self.permute_uids = torch.randperm(metagraph.n)  # reset to new permutation of all UIDs

        # === Randomly select num_endpoints UIDs ===
        random_uids = self.permute_uids[:num_endpoints]  # newest selection of UIDs to query
        self.permute_uids = self.permute_uids[num_endpoints:]  # slice out remaining selection

        # === Get endpoint information for the selected UIDs ===
        # We index into the metagraph's endpoints and return a list of the filtered set of endpoints we wish to query.
        # random_endpoints: List[bittensor.endpoints]: endpoint information for filtered uids.
        # len(neurons) == self.config.nucleus.topk
        random_endpoints = [metagraph.endpoints[uid] for uid in random_uids]
        num_endpoints = len(random_endpoints)  # in case len(self.permute_uids) < num_endpoints during random_uids select

        logger.info(f'Forward \t| Routing forward <dim>[{time.time() - start_time:.3g}s]</dim>')
        logger.info(f'Dendrite \t| Request {num_endpoints} x {list(inputs_seq.shape)}')
        request_start_time = time.time()

        # === Define which synapse we want to use ===
        # The synapse defines the task we are sending to the neurons
        # synapses: List[bittensor.synapse]: synapse information
        # TODO: WORK IN PROGRESS, prototype
        if self.config.neuron.validation_synapse == 'TextCausalLMNext':
            synapses = [(bittensor.synapse.TextCausalLMNext(), textcausallmnext)]
        else: 
            synapses = [(bittensor.synapse.TextCausalLM(), textcausallm)]

        # === Query the endpoints ===
        # Makes the dendrite call into the network returning the representations
        # for each of the endpoints. The return ops can be used to filter weights and outputs.
        # query_responses: (List[torch.float64]): responses from each endpoint.
        # query_responses.shape = self.config.nucleus.topk * num_synapses * [batch_size, sequence_len, synapse_dim]
        # return_ops: (torch.int64): Return ops.
        # return_ops.shape = self.config.nucleus.topk * [num_synapses]
        query_responses, return_ops, times = dendrite.text(
            endpoints=random_endpoints,
            inputs=inputs_seq,
            synapses=[syn for syn, _ in synapses],
            timeout=bittensor.__blocktime__
        )

        if self.config.nucleus.no_dendrite_backward:
            query_responses = [[syn.detach().to(self.device) for syn in res] for res in query_responses]
            return_ops = [ops.detach().to(self.device) for ops in return_ops]
            times = [t.detach().to(self.device) for t in times]

        # Send responses to device. This is required to ensure we move the responses
        # Onto the correct device.
        for responses in query_responses:
            for response in responses:
                response.to(self.device)

        logger.info(f'Dendrite \t| Request {num_endpoints} x {list(inputs_seq.shape)} '
                    f'<dim>[{time.time() - request_start_time:.3g}s]</dim>')

        # === Prepare validation parameter set ===
        validation_params = {
            'uids': random_uids, 
            'query_responses': query_responses, 
            'return_ops': return_ops, 
            'times': times, 
            'routing_score': routing_score,
            'inputs': inputs, 
            'validation_len': val_len, 
            'loss_fct': self.loss_fct,
            'scaling_law_power': self.config.nucleus.scaling_law_power, 
            'synergy_scaling_law_power': self.config.nucleus.synergy_scaling_law_power,
            'vlogger': self.vlogger,
            'logging': self.config.logging.debug or self.config.logging.trace
        }

        loss = torch.tensor(0.).to(self.device)  # to accumulate neuron_loss and routing_loss over synapses
        neuron_stats = {}  # to gather neuron synapse validation measures and statistics

        # === Validate synapse responses ===
        # Iterate over all queried synapses and validate responses
        for i, (synapse, validate_func) in enumerate(synapses):
            _loss, stats = validate_func(**validation_params, synapse=synapse, index_s=i)  # validate individual synapse
            loss += _loss  # add neuron_loss and routing_loss

            for _uid, _stats in stats.items():
                neuron_stats.setdefault(_uid, {})
                neuron_stats[_uid].update(_stats)  # gather neuron synapse validation measures and statistics

        return loss, neuron_stats

def scaling_law_loss_to_params(loss):
    r""" (OpenAI scaling laws) Kaplan, Jared, et al. "Scaling laws for neural language models." arXiv:2001.08361 (2020)
    """
    num_params = torch.exp(torch.log(torch.tensor(8.8e13).to(loss.device)) -
                           torch.log(torch.clamp(loss, 1.69)) / 0.076)  # loss lower bound 1.69 is entropy of natural text
    return num_params


def textcausallm(uids: torch.Tensor, query_responses: List[List[torch.FloatTensor]], return_ops: List[torch.LongTensor],
                 times: List[torch.FloatTensor], routing_score: torch.FloatTensor,
                 inputs: torch.FloatTensor, validation_len: int, loss_fct: Callable,
                 scaling_law_power: float, synergy_scaling_law_power: float, vlogger: ValidatorLogger,
                 logging, synapse: 'bittensor.TextCausalLM' = None, index_s: int = 0
                 ) -> Tuple[torch.FloatTensor, Dict]:
    r"""
    Calculate Shapley values and neuron response validation measure statistics, given TextCausalLM synapse responses.
        Args:
            uids (:obj:`torch.Tensor`, `required`): [num_neurons]
                Neuron UIDs.
            query_responses (:obj:`List[List[torch.FloatTensor]]`, `required`):
                List of outputs from synapses, each a list of size num_endpoints of tensors with relevant size. Non-responses are zeroes of relevant
                synapse shape. Shape num_synapses * ( num_endpoints * ( -1, -1, -1 ) )
            return_ops (:obj:`List[torch.LongTensor]` of shape :obj:`[num_endpoints]`, `required`):
                Return code per call per synapse.
            times (:obj:`List [torch.FloatTensor]` of shape :obj:`[num_endpoints]`, `required`):
                Times per call per synapse.
            routing_score (:obj:`torch.FloatTensor`, `required`):
                [metagraph.n] Predictive routing score per endpoint in the metagraph, mean over the batch.
            inputs (:obj:`torch.FloatTensor`, `required`):
                [batch_size, sequence_len + validation_len] Token batch of original inputs with validation tokens.
            validation_len (:obj:`int`, `required`):
                Number of held-out phrase token batch for extended validation, not sent to neurons.
            loss_fct (:obj:`Callable`, `required`):
                CrossEntropy loss function to use.
            scaling_law_power (:obj:`float`, `required`):
                Power for modified scaling law, powered down to improve dynamic range, e.g. 3 → 6 nats for 0.5.
            synergy_scaling_law_power (:obj:`float`, `required`):
                Power for synergy modified scaling law, powered down to improve dynamic range, e.g. 3 → 6 nats for 0.5.
            vlogger (:obj:`ValidatorLogger`, `required`):
                Logger for validator.
            logging (:obj:`bool`, `required`):
                Log tables to console.
            synapse (:obj:`bittensor.TextCausalLM`, `optional`):
                TextCausalLM synapse object.
            index_s (:obj:`int`, `optional`):
                Index of synapse to extract responses.

        Returns:
            loss (:obj:`torch.FloatTensor`):
                Loss for training validator nucleus and dendrite backward to endpoints.
            stats (:obj:`Dict`, `required`):
                Statistics per endpoint for this batch.
    """
    inputs_seq = inputs[..., :-validation_len]  # input sequence without last token [batch_size, sequence_len]
    inputs_val = inputs[..., -validation_len]  # input validation with next token [batch_size]

    def _base_params(_stats, query_response):
        _stats.update({'logits': query_response[:, :-1, :],
                       'logits_val': query_response[:, -1:, :]})

        for target, _ext in [(inputs_seq[:, 1:], ''), (inputs_val, '_val')]:
            _loss = calc_loss_fct(loss_fct, _stats['logits' + _ext], target)  # CausalLM loss
            if _loss.isnan() or _loss.isinf():
                _loss = 20  # assign large loss

            # estimate the effective number of model parameters, modified with the scaling_law_power
            _num_params = scaling_law_loss_to_params(_loss)

            # powered down number of params, e.g. dynamic range 3 → 6 nats for scaling_law_power=0.5
            _pow_num_params = torch.pow(_num_params, scaling_law_power)

            _stats.update({'loss' + _ext: _loss,
                           'est_params' + _ext: _num_params, 'base_params' + _ext: _pow_num_params,
                           'synergy' + _ext: 0, 'synergy_loss_diff' + _ext: 0})

    def _synergy(first, second, target, _ext):
        # Combined logits: log of average probabilities per token between responses
        combined_logits = torch.log((torch.softmax(first['logits' + _ext], dim=-1) +
                                     torch.softmax(second['logits' + _ext], dim=-1)) / 2 + 1e-40)
        measured_loss = calc_loss_fct(loss_fct, combined_logits, target)  # actual measured loss

        return measured_loss

    shapley_start_time = time.time()

    loss, stats, unsuccessful = shapley_base(uids, query_responses, return_ops, times, routing_score,
                                             _base_params, index_s, ext='')

    logger.info(f'{str(synapse)} \t| Shapley base values (power={scaling_law_power:.1f})'
                f'<dim>[{time.time() - shapley_start_time:.3g}s]</dim>')

    synergy_start_time = time.time()

    syn_loss_diff = shapley_synergy(stats, _synergy, ext='', target=inputs_seq[:, 1:],
                                    scaling_law_power=synergy_scaling_law_power)
    syn_loss_diff_val = shapley_synergy(stats, _synergy, ext='_val', target=inputs_val,
                                        scaling_law_power=synergy_scaling_law_power)

    # === Shapley value combination ===
    # Combine base values with synergy approximation to get final Shapley values.
    for s in stats.values():
        for ext in ['', '_val']:
            if 'base_params' + ext in s and 'synergy' + ext in s:
                s['shapley_values' + ext] = (s['base_params' + ext] + s['synergy' + ext])

            if 'logits' + ext in s:
                del s['logits' + ext]  # remove logits - not needed for stats anymore

        if 'shapley_values' in s and 'shapley_values_val' in s:
            s['shapley_values_min'] = torch.min(s['shapley_values'], s['shapley_values_val'])

        for key in s:
            if hasattr(s[key], 'item'):
                s[key] = s[key].item()

    logger.info(f'{str(synapse)} \t| Shapley synergy values (power={synergy_scaling_law_power:.1f})'
                f'<dim>[{time.time() - synergy_start_time:.3g}s]</dim>')

    if logging:
        # === Synergy table ===
        # Prints the synergy loss diff matrix with pairwise loss reduction due to synergy (original loss on diagonal)
        vlogger.print_synergy_table(stats, syn_loss_diff, 'shapley_values_min')

        # === Neuron responses (table) ===
        # Prints the evaluation of the neuron responses to the validator request
        vlogger.print_synapse_table(str(synapse), stats, 'shapley_values_min', shapley_start_time)

    # === Unsuccessful responses ===
    # Prints the return codes and response times of unsuccessful responses
    unsuccess(str(synapse), unsuccessful)

    return loss, stats


def textcausallmnext(uids: torch.Tensor, query_responses: List[List[torch.FloatTensor]], return_ops: List[torch.LongTensor],
                     times: List[torch.FloatTensor], routing_score: torch.FloatTensor,
                     inputs: torch.FloatTensor, validation_len: int, loss_fct: Callable,
                     scaling_law_power: float, synergy_scaling_law_power: float, vlogger:ValidatorLogger,
                     logging, synapse: 'bittensor.TextCausalLMNext' = None, index_s: int = 0
                     ) -> Tuple[torch.FloatTensor, Dict]:
    r"""
    Calculate Shapley values and neuron response validation measure statistics, given TextCausalLMNext synapse responses.
        Args:
            uids (:obj:`torch.Tensor`, `required`): [num_neurons]
                Neuron UIDs.
            query_responses (:obj:`List[List[torch.FloatTensor]]`, `required`):
                List of outputs from synapses, each a list of size num_endpoints of tensors with relevant size. Non-responses are zeroes of relevant
                synapse shape. Shape num_synapses * ( num_endpoints * ( -1, -1, -1 ) )
            return_ops (:obj:`List[torch.LongTensor]` of shape :obj:`[num_endpoints]`, `required`):
                Return code per call per synapse.
            times (:obj:`List [torch.FloatTensor]` of shape :obj:`[num_endpoints]`, `required`):
                Times per call per synapse.
            routing_score (:obj:`torch.FloatTensor`, `required`):
                [metagraph.n] Predictive routing score per endpoint in the metagraph, mean over the batch.
            inputs (:obj:`torch.FloatTensor`, `required`):
                [batch_size, sequence_len + validation_len] Token batch of original inputs with validation tokens.
            validation_len (:obj:`int`, `required`):
                Number of held-out phrase token batch for extended validation, not sent to neurons.
            loss_fct (:obj:`Callable`, `required`):
                CrossEntropy loss function to use.
            scaling_law_power (:obj:`float`, `required`):
                Power for modified scaling law, powered down to improve dynamic range, e.g. 3 → 6 nats for 0.5.
            synergy_scaling_law_power (:obj:`float`, `required`):
                Power for synergy modified scaling law, powered down to improve dynamic range, e.g. 3 → 6 nats for 0.5.
            vlogger (:obj:`ValidatorLogger`, `required`):
                Logger for validator.
            logging (:obj:`bool`, `required`):
                Log tables to console.
            synapse (:obj:`bittensor.TextCausalLMNext`, `optional`):
                TextCausalLMNext Synapse object.
            index_s (:obj:`int`, `optional`):
                Index of synapse to extract responses.

        Returns:
            loss (:obj:`torch.FloatTensor`):
                Loss for training validator nucleus and dendrite backward to endpoints.
            stats (:obj:`Dict`, `required`):
                Statistics per endpoint for this batch.
    """
    inputs_nxt = inputs[..., -validation_len:]  # input validation with next token target phrase [batch_size, val_len]

    def _base_params(_stats, query_response):
        # topk_tensor = unravel_topk_token_phrases(query_response, topk=synapse.topk)  # [batch_size, topk + 1, max_len]
        _losses_val, _losses = phrase_cross_entropy(inputs_nxt, query_response, reduce=False)
        _losses_val[_losses_val.isnan()] = 20  # assign large loss
        _losses[_losses.isnan()] = 20  # assign large loss
        _loss_val = _losses_val.mean()
        _loss = _losses.mean()

        _stats.update({'loss_val_nxt': _loss_val, 'losses_nxt': _losses, 'loss_nxt': _loss,
                       'synergy_nxt': 0, 'synergy_loss_diff_nxt': 0})

    def _synergy(first, second, target, ext):
        # average first + second probabilities per batch item, convert to loss
        measured_loss = -torch.log((torch.exp(-first['losses_nxt']) +
                                    torch.exp(-second['losses_nxt'])) / 2 + 1e-40).mean()

        return measured_loss

    shapley_start_time = time.time()
    loss, stats, unsuccessful = shapley_base(uids, query_responses, return_ops, times, routing_score,
                                             _base_params, index_s, ext='_nxt')
    logger.info(f'{str(synapse)} \t| Shapley base values (power={scaling_law_power:.1f})'
                f'<dim>[{time.time() - shapley_start_time:.3g}s]</dim>')

    divergence_start_time = time.time()
    with torch.no_grad():
        logits_divergence(stats, uids, query_responses, return_ops, times, index_s, ext='_nxt')
    logger.info(f'{str(synapse)} \t| Logits divergences <dim>[{time.time() - divergence_start_time:.3g}s]</dim>')

    synergy_start_time = time.time()
    syn_loss_diff = shapley_synergy(stats, _synergy, '_nxt', scaling_law_power=synergy_scaling_law_power)
    logger.info(f'{str(synapse)} \t| Shapley synergy values (power={synergy_scaling_law_power:.1f})'
                f'<dim>[{time.time() - synergy_start_time:.3g}s]</dim>')

    # === Shapley value combination ===
    # Combine base values with synergy approximation to get final Shapley values.
    for s in stats.values():
        if 'losses_nxt' in s:
            del s['losses_nxt']  # remove batch losses - not needed for stats anymore

        for key in s:
            if hasattr(s[key], 'item'):
                s[key] = s[key].item()

    if logging:
        # === Response table ===
        # Prints the query response table: top prediction probabilities and texts for batch tasks
        batch_predictions = format_predictions(uids, query_responses, return_ops, inputs, validation_len, index_s)
        vlogger.print_response_table(batch_predictions, stats, sort_col='loss_nxt')

        # === Synergy table ===
        # Prints the synergy loss diff matrix with pairwise loss reduction due to synergy (original loss on diagonal)
        vlogger.print_synergy_table(stats, syn_loss_diff, 'loss_nxt')

        # === Neuron responses (table) ===
        # Prints the evaluation of the neuron responses to the validator request
        vlogger.print_synapse_table(str(synapse), stats, 'loss_nxt', shapley_start_time)

    # === Unsuccessful responses ===
    # Prints the return codes and response times of unsuccessful responses
    unsuccess(str(synapse), unsuccessful)

    return loss, stats


def shapley_base(uids: torch.Tensor, query_responses: List[List[torch.FloatTensor]], return_ops: List[torch.LongTensor],
                 times: List[torch.FloatTensor], routing_score: torch.FloatTensor,
                 base_params: Callable, index_s: int = 0, ext: str = None) -> Tuple[Union[float, torch.FloatTensor],
                                                                                    Dict,
                                                                                    List]:
    r"""
    Calculate Shapley base values and neuron response validation measure statistics, given responses from a synapse.
        Args:
            uids (:obj:`torch.Tensor`, `required`): [num_neurons]
                Neuron UIDs.
            query_responses (:obj:`List[List[torch.FloatTensor]]`, `required`):
                List of outputs from synapses, each a list of size num_endpoints of tensors with relevant size. Non-responses are zeroes of relevant
                synapse shape. Shape num_synapses * ( num_endpoints * ( -1, -1, -1 ) )
            return_ops (:obj:`List[torch.LongTensor]` of shape :obj:`[num_endpoints]`, `required`):
                Return code per call per synapse.
            times (:obj:`List [torch.FloatTensor]` of shape :obj:`[num_endpoints]`, `required`):
                Times per call per synapse.
            routing_score (:obj:`torch.FloatTensor`, `required`):
                [metagraph.n] Predictive routing score per endpoint in the metagraph, mean over the batch.
            base_params (:obj:`Callable`, `required`):
                CrossEntropy loss function to use.
            index_s (:obj:`int`, `optional`):
                Index of synapse to extract responses.
            ext (:obj:`str`, `optional`):
                Extension to parameter string for stats key.

        Returns:
            loss (:obj:`torch.FloatTensor`):
                Loss for training validator nucleus and dendrite backward to endpoints.
            stats (:obj:`Dict`, `required`):
                Statistics per endpoint for this batch.
            unsuccessful (:obj:`List`, `required`):
                Unsuccessful endpoints [(uid, return_op, time)].
    """
    stats = {}
    unsuccessful = []
    neuron_loss = 0.  # neuron losses to accumulate to then backward() via dendrite
    routing_loss = 0.  # validator routing loss for local model update

    # === Base parameter estimation ===
    # Shapley values - base level - coalition size 1
    # Collect successful neuron responses, calculate base Shapley values.
    # Measured in effective number of model parameters, according to OpenAI scaling laws.
    for index, _uid in enumerate(uids.tolist()):
        if return_ops[index][index_s] == bittensor.proto.ReturnCode.Success:
            _stats = {'uid': _uid,
                      'response_time' + ext: times[index][index_s],
                      'routing_score': routing_score[_uid]}

            try:
                base_params(_stats, query_responses[index][index_s])

                neuron_loss += _stats['loss' + ext]  # add sequence loss to be backward() to neuron

                # === Add routing loss ===
                # MSE loss between predicted routing score and ideal target routing score.
                # The Bayes risk approx. 1.69, i.e. the minimal loss achievable for next-token
                # prediction on the full distribution 𝑃, a.k.a the "entropy of natural text"
                # Hoffmann, Jordan, et al. "Training Compute-Optimal Large Language Models." arXiv:2203.15556 (2022).
                routing_score_target = torch.exp(-torch.clamp(_stats['loss' + ext].detach() - 1.69, 0))
                _routing_loss = (routing_score[_uid] - routing_score_target) ** 2  # MSE loss
                routing_loss += _routing_loss
                _stats.update({'routing_score_target' + ext: routing_score_target, 'routing_loss' + ext: _routing_loss})

                stats[_uid] = _stats
            except Exception as e:
                logger.warning(f'Synapse {index_s} error (shapley_base)\t| '
                               f'UID {_uid} <dim>[{times[index][index_s]:.2f}s]</dim>: {e}')
                stats[_uid] = _stats
                unsuccessful += [(_uid, return_ops[index][index_s], times[index][index_s])]
        else:
            stats[_uid] = {'uid': _uid,
                           'response_time' + ext: times[index][index_s],
                           'routing_score': routing_score[_uid]}
            unsuccessful += [(_uid, return_ops[index][index_s], times[index][index_s])]

    return neuron_loss + routing_loss, stats, unsuccessful


def logits_divergence(stats: Dict, uids: torch.Tensor, query_responses: List[List[torch.FloatTensor]],
                      return_ops: List[torch.LongTensor], times: List[torch.FloatTensor],
                      index_s: int = 0, ext: str = None):
    r"""
    Calculate each logits divergence per neuron per task from the average logits over all neurons per task,
    given responses from a synapse.
        Args:
            stats (:obj:`Dict`, `required`):
                Statistics per endpoint for this batch.
            uids (:obj:`torch.Tensor`, `required`): [num_neurons]
                Neuron UIDs.
            query_responses (:obj:`List[List[torch.FloatTensor]]`, `required`):
                List of outputs from synapses, each a list of size num_endpoints of tensors with relevant size.
                Non-responses are zeroes of relevant synapse shape.
                Shape num_synapses * ( num_endpoints * ( -1, -1, -1 ) )
            return_ops (:obj:`List[torch.LongTensor]` of shape :obj:`[num_endpoints]`, `required`):
                Return code per call per synapse.
            times (:obj:`List [torch.FloatTensor]` of shape :obj:`[num_endpoints]`, `required`):
                Times per call per synapse.
            index_s (:obj:`int`, `optional`):
                Index of synapse to extract responses.
            ext (:obj:`str`, `optional`):
                Extension to parameter string for stats key.
    """
    probs_k = 0
    probs_avg = None

    # === Probs averaging ===
    # Calculate the average token distribution for each batch task.
    for index, _uid in enumerate(uids.tolist()):
        if return_ops[index][index_s] == bittensor.proto.ReturnCode.Success:
            try:
                probs = topk_tokens_to_vocab_size(query_responses[index][index_s],
                                                  bittensor.__vocab_size__)  # [batch_size, vocab_size]
                if probs_avg is None:
                    probs_avg = probs
                else:
                    probs_avg += probs
                probs_k += 1

            except Exception as e:
                logger.warning(f'Synapse {index_s} error (logits_divergence)\t| '
                               f'UID {_uid} <dim>[{times[index][index_s]:.2f}s]</dim>: {e}')

    if probs_avg is not None:
        probs_avg /= probs_k
        probs_avg_sqrt = probs_avg.sqrt()
        batch_divergences = []

        # === Distribution divergence ===
        # Calculate the Hellinger distance (f-divergence) from the average probability distribution for each batch task.
        for index, _uid in enumerate(uids.tolist()):
            if return_ops[index][index_s] == bittensor.proto.ReturnCode.Success:
                try:
                    probs = topk_tokens_to_vocab_size(query_responses[index][index_s],
                                                      bittensor.__vocab_size__)  # [batch_size, vocab_size]
                    divergences = 0.5 * torch.pow(probs.sqrt() - probs_avg_sqrt, 2).sum(dim=1)  # [batch_size] in [0, 1]
                    divergences = divergences.sqrt()
                    stats[_uid]['logits_divergences' + ext] = divergences  # [batch_size]
                    stats[_uid]['logits_divergence' + ext] = divergences.mean()  # scalar
                    batch_divergences += [divergences]

                except Exception as e:
                    logger.warning(f'Synapse {index_s} error (logits_divergence)\t| '
                                   f'UID {_uid} <dim>[{times[index][index_s]:.2f}s]</dim>: {e}')

        batch_divergences = torch.stack(batch_divergences)  # [uids_len, batch_size]
        avg = batch_divergences.mean(dim=0)  # [batch_size]
        std = batch_divergences.std(dim=0)  # [batch_size]

        # logger.info(f"Logits divergences: "
        #             f"avg={', '.join([f'{i}:{v:.3g}' for i, v in enumerate(avg)])}")
        # logger.info(f"std={', '.join([f'{i}:{v:.3g}' for i, v in enumerate(std)])}")

        # === Calculate divergence excess ===
        # For each batch task, calculate excess deviation above a single stddev, in terms of stddev,
        # and apply power to increase score above two stddev, and decrease between one and two stddev.
        # This will effectively allow zero excess below one stddev, and minimal excess below two stddev,
        # but amplify any excess above two stddev (only 2.1% of population for normal dist).
        for _uid, _stats in stats.items():
            if 'logits_divergences' + ext in _stats:
                try:
                    excess = torch.clamp(_stats['logits_divergences' + ext] - (avg + std), 0)  # divergence > avg + std
                    excess /= std + 1e-9  # stddev multiples above 1 stddev
                    excess = torch.pow(excess, 3)  # reduce < 2std, increase > 2std
                    excess = torch.clamp(excess, 0, 10)  # maximum excess ratio of 10

                    _stats['logits_excess' + ext] = excess.mean()  # in [0, 10]
                    del _stats['logits_divergences' + ext]  # keep only scalar stats beyond this

                    # logger.info(f"UID{uid} divergences [{_stats['logits_divergences' + ext].mean():.4g}]: "
                    #             f"{', '.join([f'{i}:{dist:.3g}' for i, dist in enumerate(_stats['logits_divergences' + ext])])}")
                    # logger.info(f"UID{uid} excess [{excess.mean():.3g}]: "
                    #             f"{', '.join([f'{i}:{exc:.3g}' for i, exc in enumerate(excess)])}")

                except Exception as e:
                    logger.warning(f'Synapse {index_s} error (logits_divergence)\t| UID {_uid}: {e}')


def shapley_synergy(stats: Dict, synergy: Callable, ext: str, target: torch.Tensor = None, scaling_law_power: float = 0.5):
    r"""
    Calculates Shapley synergy for coalition size 2, measured performance above expected performance.
    Measured in effective number of model parameters, just like base Shapley values.
        Args:
            stats (:obj:`Dict`, `required`):
                Statistics per endpoint for this batch.
            synergy (:obj:`Callable`, `required`)
                Function to calculate measured loss.
            ext (:obj:`str`, `optional`):
                Extension to parameter string for stats key.
            target (:obj:`torch.Tensor`, `optional`):
                Target to measure loss against.
            scaling_law_power (:obj:`float`, `optional`):
                Power for modified scaling law, powered down to improve dynamic range, e.g. 3 → 6 nats for 0.5.

        Returns:
            syn_loss_diff (:obj:`Dict`, `required`):
                Dictionary table of pairwise synergies as loss reductions, with direct loss on diagonal.
    """
    # === Shapley synergy approximation ===
    # Shapley values - second level - coalition size 2
    # Synergy = measured performance above expected performance
    # Measured in effective number of model parameters, just like base Shapley values.
    syn_loss_diff = {}  # expected_loss - measured_loss (where > 0)
    responsives = [uid for uid, stat in stats.items() if 'loss' + ext in stat]
    for _first, first in stats.items():
        if 'loss' + ext not in first:
            continue
        first_diff = syn_loss_diff.setdefault(_first, {})
        first_diff[_first] = first['loss' + ext]  # diagonal keeps direct loss

        for _second, second in stats.items():
            if 'loss' + ext not in second or _second <= _first:
                continue
            second_diff = syn_loss_diff.setdefault(_second, {})

            with torch.no_grad():
                expected_loss = torch.min(first['loss' + ext], second['loss' + ext])  # expecting min loss

                measured_loss = synergy(first, second, target, ext)

                loss_diff_share = torch.clamp(expected_loss - measured_loss, 0) / 2  # record direct loss diff
                loss_diff_share /= len(responsives)  # average over responsives
                first['synergy_loss_diff' + ext] += loss_diff_share
                second['synergy_loss_diff' + ext] += loss_diff_share

                # pairwise loss reduction of expected to measured loss due to synergy between first and second
                first_diff[_second] = loss_diff_share
                second_diff[_first] = loss_diff_share

                measured_params = scaling_law_loss_to_params(measured_loss)
                expected_params = scaling_law_loss_to_params(expected_loss)

                # powered down number of params, e.g. dynamic range 3 → 6 nats for scaling_law_power=0.5
                pow_measured_params = torch.pow(measured_params, scaling_law_power)
                pow_expected_params = torch.pow(expected_params, scaling_law_power)

                synergy_share = torch.clamp(pow_measured_params - pow_expected_params, 0) / 2
                synergy_share /= len(responsives)  # average over responsives
                first['synergy' + ext] += synergy_share  # share synergy amongst coalition members
                second['synergy' + ext] += synergy_share

    return syn_loss_diff


def format_predictions(uids: torch.Tensor, query_responses: List[List[torch.FloatTensor]],
                       return_ops: List[torch.LongTensor], inputs: torch.FloatTensor,
                       validation_len: int, index_s: int = 0, number_of_predictions: int = 3) -> List:
    r""" Format batch task topk predictions for rich table print of query responses.
    """
    batch_predictions = []
    std_tokenizer = bittensor.tokenizer()

    # === Batch iteration ===
    for batch_item in range(inputs.shape[0]):
        # === Task formatting ===
        context = inputs[batch_item][:-validation_len]
        answer = inputs[batch_item][-validation_len:]

        context = repr(std_tokenizer.decode(context))[1:-1][-30:]  # strip '' and truncate
        answer = repr(std_tokenizer.decode(answer))[1:-1][:15]  # strip '' and truncate

        task = f"[reverse]{context}[/reverse][bold]{answer}[/bold]"

        # === Prediction formatting ===
        predictions = {}
        for index, uid in enumerate(uids.tolist()):
            if return_ops[index][index_s] == bittensor.proto.ReturnCode.Success:
                topk_tensor = query_responses[index][index_s]  # [batch_size, (topk + 1), max_len] (prob_k) + floor_prob
                topk_tokens = topk_tensor[batch_item, :-1, 1:].int()  # [batch_size, topk, max_len - 1] Phrase tokens with ignore_index token for padding.
                topk_probs = topk_tensor[batch_item, :-1, 0]  # [batch_size, topk] Probabilities for each phrase in topk

                # === Topk iteration ===
                topk_predictions = ''
                for i in range(number_of_predictions):
                    phrase = topk_tokens[i]
                    phrase = phrase[phrase >= 0]  # strip negative ignore_index = -100
                    phrase_str = repr(std_tokenizer.decode(phrase))[:15]  # decode, escape and truncate
                    prob = f'{topk_probs[i]:.3f}'.lstrip('0').replace('1.000', '1.00')
                    topk_predictions += f"[green]{prob}[/green]: {phrase_str} "

                predictions[uid] = topk_predictions[:-1]  # strip trailing space

        batch_predictions += [(task, predictions)]

    return batch_predictions


def unsuccess(_name, _unsuccessful):
    r""" Prints the return codes and response times of unsuccessful responses
    """
    # === Unsuccessful responses ===
    unsuccess_txt = f'{_name} \t| Unsuccessful <cyan>UID</cyan>[<red>return_op</red> <yellow>time</yellow>]: '
    for _uid, _return_op, _time in _unsuccessful:
        unsuccess_txt += f'{_uid}[<red>{_return_op}</red> <yellow>{_time:.2f}</yellow>] '
    logger.info(unsuccess_txt)<|MERGE_RESOLUTION|>--- conflicted
+++ resolved
@@ -144,15 +144,9 @@
         self.dendrite = bittensor.dendrite ( config = self.config, wallet = self.wallet, max_active_receptors = 0 ) if dendrite == None else dendrite # Dendrite should not store receptor in validator.
         self.axon = bittensor.axon ( netuid=self.config.neuron.netuid, config = self.config, wallet = self.wallet ) if axon == None else axon
         self.device = torch.device ( device = self.config.neuron.device )    
-<<<<<<< HEAD
-        self.nucleus = nucleus ( config = self.config, device = self.device, subtensor = self.subtensor ).to( self.device )
+        self.nucleus = nucleus ( config = self.config, device = self.device, subtensor = self.subtensor, vlogger = self.vlogger ).to( self.device )
         self.dataset = (bittensor.dataset(config=self.config, batch_size=self.subtensor.validator_batch_size(self.config.neuron.netuid),
                                           block_size=self.subtensor.validator_sequence_length(self.config.neuron.netuid) + self.config.neuron.validation_len + self.config.neuron.prune_len)
-=======
-        self.nucleus = nucleus ( config = self.config, device = self.device, subtensor = self.subtensor, vlogger = self.vlogger ).to( self.device )
-        self.dataset = (bittensor.dataset(config=self.config, batch_size=self.subtensor.validator_batch_size,
-                                          block_size=self.subtensor.validator_sequence_length + self.config.neuron.validation_len + self.config.neuron.prune_len)
->>>>>>> ba1ee5c9
                         if dataset is None else dataset)
         self.optimizer = torch.optim.SGD(
             self.nucleus.parameters(), lr=self.config.neuron.learning_rate, momentum=self.config.neuron.momentum
@@ -177,18 +171,6 @@
             # stat keys to duplicate (['key']->['key!']) and push zero to its EMA if neuron non-responsive
             self.synapse_keys = ['shapley_values_min']
 
-<<<<<<< HEAD
-        # === Prometheus stats ===
-        # Turn this off by passing the --prometheus.off flag
-        self.prometheus_info = Info("neuron_info", "Info sumamries for the running server-miner.")
-        self.prometheus_gauges = Gauge('validator_gauges', 'Gauges for the running validator.', ['validator_gauges_name'])
-        self.prometheus_counters = Counter('validator_counters', 'Counters for the running validator.', ['validator_counters_name'])
-        self.prometheus_step_time = Histogram('validator_step_time', 'Validator step time histogram.', buckets=list(range(0,2*bittensor.__blocktime__,1)))
-
-        self.netuid = self.config.neuron.netuid
-
-=======
->>>>>>> ba1ee5c9
         # load last saved validator values from the file system
         if not config.neuron.restart:
             self.load()
@@ -296,25 +278,12 @@
         # Serve the axon so we can determine where the prometheus server port is (the axon is only served for this reason.)
         # TODO (Cameron) this should be it's own storage map on-chain.
         self.axon.serve( subtensor = self.subtensor )
-<<<<<<< HEAD
-
-        self.prometheus_gauges.labels( "model_size_params" ).set( sum(p.numel() for p in self.nucleus.parameters()) )
-        self.prometheus_gauges.labels( "model_size_bytes" ).set( sum(p.element_size() * p.nelement() for p in self.nucleus.parameters()) )
-        self.prometheus_info.info({
-            'type': "core_validator",
-            'uid': str(self.uid),
-            'network': self.config.subtensor.network,
-            'coldkey': str(self.wallet.coldkeypub.ss58_address),
-            'hotkey': str(self.wallet.hotkey.ss58_address),
-        })
-=======
         self.vlogger.prometheus.log_run_info(
             parameters = self.nucleus.parameters(),
             uid = self.uid,
             network = self.config.subtensor.network,
             wallet = self.wallet
         )
->>>>>>> ba1ee5c9
 
     def save(self, path=None):
         r""" Save validated hotkeys and neuron_stats to filesystem. """
@@ -569,27 +538,6 @@
 
         # === Calculate neuron weights ===
         sample_uids, sample_weights = self.calculate_weights()
-<<<<<<< HEAD
-
-        if self.config.logging.debug or self.config.logging.trace:
-            self.weights_table(sample_uids, sample_weights)  # print weights table
-
-        # set weights console message (every epoch)
-        if len(sample_weights) == 0 or len(sample_uids) == 0:
-            print(f"[white not bold]{datetime.datetime.now():%Y-%m-%d %H:%M:%S}[/white not bold]{' ' * 4} | "
-                f"{f'[bright_white]Set weights[/bright_white]'.center(16 + len('[bright_white][/bright_white]'))} | "
-                f'[bright_green not bold]{len(sample_weights)}[/bright_green not bold] [dim]weights set[/dim] | '
-                f'[bright_green not bold]{len(epoch_responsive_uids)}[/bright_green not bold]/'
-                f'[white]{len(epoch_queried_uids)}[/white] '
-                f'[dim white not bold][green]responsive[/green]/queried[/dim white not bold] '
-                f'[[yellow]{time.time() - epoch_start_time:.0f}[/yellow]s] | '
-                f'[dim]weights[/dim] sum:{sample_weights.sum().item():.2g} '
-                f'[white] max:[bold]{sample_weights.max().item():.4g}[/bold] / '
-                f'min:[bold]{sample_weights.min().item():.4g}[/bold] [/white] '
-                f'\[{max_weight_limit:.4g} allowed]')
-
-=======
->>>>>>> ba1ee5c9
         self.subtensor.set_weights(
             uids=sample_uids.detach().to('cpu'),
             weights=sample_weights.detach().to('cpu'),
@@ -787,69 +735,15 @@
 
         return sample_uids, sample_weights
 
-<<<<<<< HEAD
-    def weights_table(self, sample_uids, sample_weights, include_uids=None, num_rows: int = None):
-        r""" Prints weights table given sample_uids and sample_weights.
-        """
-        min_allowed_weights = self.subtensor.min_allowed_weights(netuid=self.config.neuron.netuid)
-        max_weight_limit = self.subtensor.max_weight_limit(netuid=self.config.neuron.netuid)
-
-        if len(sample_weights) == 0 or len(sample_uids) == 0:
-            return
-
-        # === Weight table ===
-        # Prints exponential moving average statistics of valid neurons and latest weights
-        _neuron_stats = {}
-        uid_weights = []  # (uid, weight) tuples for sorting to find top/bottom weights
-        unvalidated = []
-        for uid, weight in zip(sample_uids.tolist(), sample_weights.tolist()):
-            if uid in self.neuron_stats:
-                _neuron_stats[uid] = {k: v for k, v in self.neuron_stats[uid].items()}
-                _neuron_stats[uid]['weight'] = weight
-                uid_weights += [(uid, weight)]
-            else:
-                unvalidated += [uid]
-
-        if include_uids is not None and num_rows is not None:
-            sorted_uids = sorted(uid_weights, key=lambda tup: tup[1])
-            top_bottom_uids = [_uid for _uid, _ in sorted_uids[:5] + sorted_uids[-10:]]
-            _include_uids = set(include_uids) | set(top_bottom_uids)
-            avail_include_uids = list(set(_neuron_stats.keys()) & _include_uids)  # exclude include_uids with no stats
-            if len(_neuron_stats) > num_rows:  # limit table to included_uids and remaining sample up to num_rows
-                remaining_uids = set(_neuron_stats.keys()) - _include_uids  # find sample remaining, loses sample ordering
-                remaining_uids = [uid for uid in _neuron_stats if uid in remaining_uids]  # recover sample ordering
-                limited_uids = avail_include_uids + remaining_uids[:num_rows - len(_include_uids)]
-                _neuron_stats = {uid: stats for uid, stats in _neuron_stats.items() if uid in limited_uids}
-
-        print()
-        stats_table(_neuron_stats, 'weight', self.config.get('width', None),
-                    f'[white] Neuron weights [/white] | ' + str(self),  # title
-                    f'Validated {min_allowed_weights}/'
-                    f'[bold]{len(self.neuron_stats)}[/bold]/{self.metagraph.n} (min/[bold]valid[/bold]/total) | '
-                    f'sum:{sample_weights.sum().item():.2g} '
-                    f'[white] max:[bold]{sample_weights.max().item():.4g}[/bold] / '
-                    f'min:[bold]{sample_weights.min().item():.4g}[/bold] [/white] '
-                    f'\[{max_weight_limit:.4g} allowed]',  # caption
-                    mark_uids=include_uids)
-
-
-=======
->>>>>>> ba1ee5c9
 class nucleus( torch.nn.Module ):
     """ Nucleus class which holds the validator model.
     """
     def __init__( self, config, device, subtensor, vlogger ):
         super(nucleus, self).__init__()
         self.config = config
-<<<<<<< HEAD
-
+        self.vlogger = vlogger
         self.config.nucleus.scaling_law_power = subtensor.scaling_law_power(netuid=self.config.neuron.netuid) if self.config.nucleus.scaling_law_power == -1 else self.config.nucleus.scaling_law_power
         self.config.nucleus.synergy_scaling_law_power = subtensor.synergy_scaling_law_power(netuid=self.config.neuron.netuid) if self.config.nucleus.synergy_scaling_law_power == -1 else self.config.nucleus.synergy_scaling_law_power
-=======
-        self.vlogger = vlogger
-        self.config.nucleus.scaling_law_power = subtensor.scaling_law_power if self.config.nucleus.scaling_law_power == -1 else self.config.nucleus.scaling_law_power
-        self.config.nucleus.synergy_scaling_law_power = subtensor.synergy_scaling_law_power if self.config.nucleus.synergy_scaling_law_power == -1 else self.config.nucleus.synergy_scaling_law_power
->>>>>>> ba1ee5c9
 
         self.device = device
         self.max_n = subtensor.max_n(netuid=self.config.neuron.netuid)
