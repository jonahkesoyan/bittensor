# The MIT License (MIT)
# Copyright © 2021 Yuma Rao

# Permission is hereby granted, free of charge, to any person obtaining a copy of this software and associated 
# documentation files (the “Software”), to deal in the Software without restriction, including without limitation 
# the rights to use, copy, modify, merge, publish, distribute, sublicense, and/or sell copies of the Software, 
# and to permit persons to whom the Software is furnished to do so, subject to the following conditions:

# The above copyright notice and this permission notice shall be included in all copies or substantial portions of 
# the Software.

# THE SOFTWARE IS PROVIDED “AS IS”, WITHOUT WARRANTY OF ANY KIND, EXPRESS OR IMPLIED, INCLUDING BUT NOT LIMITED TO
# THE WARRANTIES OF MERCHANTABILITY, FITNESS FOR A PARTICULAR PURPOSE AND NONINFRINGEMENT. IN NO EVENT SHALL 
# THE AUTHORS OR COPYRIGHT HOLDERS BE LIABLE FOR ANY CLAIM, DAMAGES OR OTHER LIABILITY, WHETHER IN AN ACTION 
# OF CONTRACT, TORT OR OTHERWISE, ARISING FROM, OUT OF OR IN CONNECTION WITH THE SOFTWARE OR THE USE OR OTHER 
# DEALINGS IN THE SOFTWARE.

""" Template server.

Example:
    $ import neurons
    $ neurons.text.core_server.neuron().run()
"""

import bittensor
import os
import sys

from .nucleus_impl import server
from prometheus_client import Counter, Gauge, Histogram, Summary, Info, CollectorRegistry
from threading import Lock
from loguru import logger; logger = logger.opt(colors=True)
import time

from datetime import datetime,timedelta
import wandb
import pandas

# Torch
import torch
import torch.nn.functional as F
from torch.nn.utils.rnn import pad_sequence
from torch.nn.utils import clip_grad_norm_

from rich import print
from rich.console import Console
from rich.style import Style

class neuron:
    r"""
    Creates a bittensor neuron that specializes in the serving. The template server miner
    serves a NLP model from huggingface on the bittensor network. By default, the model does 
    not train itself and thus requires less memory to run. 

    Args: 
            config (:obj:`bittensor.Config`, `optional`): 
                bittensor.server.config()
            subtensor (:obj:bittensor.subtensor , `optional`):
                bittensor subtensor connection
            wallet (:obj:bittensor.wallet, `optional`):
                bittensor wallet object
            axon (:obj:bittensor.axon, `optional`):
                bittensor axon object
            metagraph (:obj:bittensor.metagraph, `optional`):
                bittensor metagraph object
            lasthidden (:obj:bool, `optional`):
                lasthidden synapse control
            causallm (:obj:bool, `optional`):
                causallm synapse control
            causallmnext (:obj:bool, `optional`):
                causallmnext synapse control
            seq2seq (:obj:bittensor.metagraph, `optional`):
                seq2seq synapse control
            synapse_list (:obj:list of int, `optional`):
<<<<<<< HEAD
=======
                list of callable synapses
            netuid (:obj: int, `optional`):
                the corresponding the network uid 
>>>>>>> bef1b984
      

    Examples::
            >>> subtensor = bittensor.subtensor(network='nakamoto')
            >>> server = bittensor.neuron.text.core_server.neuron(subtensor=subtensor)
            >>> server.run()
    """
    def __init__(
        self, 
        config: 'bittensor.config' = None,
        subtensor: 'bittensor.subtensor' = None,
        wallet: 'bittensor.wallet' = None,
        axon: 'bittensor.axon' = None,
        metagraph: 'bittensor.metagraph' = None,
        model: 'bittensor.neurons.text.core_server.server' = None, 
<<<<<<< HEAD
        lasthidden = None,
        causallm = None,
        causallmnext = None,
        seq2seq = None,
        synapse_list = None,
        netuid = None,
        blacklist_hotkeys = None,
=======
        lasthidden: bool = None,
        causallm: bool = None,
        causallmnext: bool = None,
        seq2seq: bool = None,
        synapse_list: list = None,
        netuid: int = None
>>>>>>> bef1b984
    ):
        if config is None:
            config = server.config()

        config = config; 

        config.netuid = netuid if netuid != None else config.netuid

<<<<<<< HEAD
=======
        subtensor = bittensor.subtensor ( config = config ) if subtensor == None else subtensor
        if config.netuid == None:
            config.netuid = subtensor.get_subnets()[0]
        
        # Verify subnet exists
        if not subtensor.subnet_exists( netuid = config.netuid ):
            bittensor.__console__.print(f"[red]Subnet {config.netuid} does not exist[/red]")
            sys.exit(1)

>>>>>>> bef1b984
        if synapse_list != None:
            config.neuron.lasthidden = False
            config.neuron.causallm = False
            config.neuron.causallmnext = False
            config.neuron.seq2seq = False

            if bittensor.proto.Synapse.SynapseType.TEXT_LAST_HIDDEN_STATE in synapse_list:
                config.neuron.lasthidden = True
            
            if bittensor.proto.Synapse.SynapseType.TEXT_CAUSAL_LM in synapse_list:
                config.neuron.causallm = True

            if bittensor.proto.Synapse.SynapseType.TEXT_CAUSAL_LM_NEXT in synapse_list:
                config.neuron.causallmnext = True

            if bittensor.proto.Synapse.SynapseType.TEXT_SEQ_2_SEQ in synapse_list:
                config.neuron.seq2seq = True

        config.neuron.lasthidden = lasthidden if lasthidden != None else config.neuron.lasthidden
        config.neuron.causallm = causallm if causallm != None else config.neuron.causallm
        config.neuron.causallmnext = causallmnext if causallmnext is not None else config.neuron.causallmnext
        config.neuron.seq2seq = seq2seq if seq2seq != None else config.neuron.seq2seq
        config.neuron.blacklist.hotkeys = blacklist_hotkeys if blacklist_hotkeys != None else config.neuron.blacklist.hotkeys

        self.check_config( config )
        self.config = config

        bittensor.logging (
            config = config,
            logging_dir = config.neuron.full_path,
        )

<<<<<<< HEAD
=======
        # Init prometheus.
        # By default we pick the prometheus port to be axon.port - 1000 so that we can match port to server.
        bittensor.prometheus ( 
            config = config,
            port = config.prometheus.port if config.axon.port == bittensor.defaults.axon.port else config.axon.port - 1000
        )
>>>>>>> bef1b984
        # --- Setup prometheus summaries.
        # These will not be posted if the user passes --prometheus.level OFF
        registry = CollectorRegistry()
        self.prometheus_counters = Counter('neuron_counters', 'Counter sumamries for the running server-miner.', ['neuron_counters_name'], registry=registry)
        self.prometheus_guages = Gauge('neuron_guages', 'Guage sumamries for the running server-miner.', ['neuron_guages_name'], registry=registry)
        self.prometheus_info = Info('neuron_info', "Info sumamries for the running server-miner.", registry=registry)
        self.config.to_prometheus()

<<<<<<< HEAD
        if self.config.netuid == None and self.config.subtensor.network != 'nakamoto':
=======
        if self.config.netuid == None:
>>>>>>> bef1b984
            subtensor = bittensor.subtensor(config = config) if subtensor == None else subtensor
            self.config.netuid = subtensor.get_subnets()[0]

        self.mutex = Lock()
<<<<<<< HEAD
        self.model = server(config = config).to(config.neuron.device) if model == None else model
=======
        self.model = server(config = config) if model == None else model
>>>>>>> bef1b984
        self.subtensor = bittensor.subtensor(config = config) if subtensor == None else subtensor
        self.wallet = bittensor.wallet( config = config ) if wallet == None else wallet
        self.metagraph = bittensor.metagraph ( config = config, netuid = self.config.netuid) if metagraph == None else metagraph
        self.timecheck_dicts = {bittensor.proto.RequestType.FORWARD:{}, bittensor.proto.RequestType.BACKWARD:{}}
<<<<<<< HEAD

        self.config.neuron.max_batch_size = self.subtensor.validator_batch_size(netuid=self.config.netuid) if self.config.neuron.max_batch_size == -1 else self.config.neuron.max_batch_size
        self.config.neuron.max_sequence_len = self.subtensor.validator_sequence_length(netuid=self.config.netuid) if self.config.neuron.max_sequence_len == -1 else self.config.neuron.max_sequence_len

=======
>>>>>>> bef1b984
        if axon == None:
            axon = bittensor.axon(
                config = config,
                wallet = wallet,
                netuid = self.config.netuid,
                synapse_checks=self.synapse_check,
                synapse_last_hidden = self.forward_hidden_state if self.model.config.neuron.lasthidden else None,
                synapse_causal_lm = self.forward_casual_lm if self.model.config.neuron.causallm else None,
                synapse_causal_lm_next = self.forward_casual_lm_next if self.model.config.neuron.causallmnext else None,
                synapse_seq_2_seq = self.forward_generate if self.model.config.neuron.seq2seq else None ,
                blacklist = self.blacklist if not self.model.config.neuron.disable_blacklist else None,
                priority = self.priority if not self.model.config.neuron.disable_priority else None,
            )
        self.axon = axon
        self.query_data = {}
<<<<<<< HEAD
        
        # Init prometheus.
        # By default we pick the prometheus port to be axon.port - 1000 so that we can match port to server.
        bittensor.prometheus ( 
            config = config,
            wallet = self.wallet,
            netuid = self.config.netuid,
            port = config.prometheus.port if config.axon.port == bittensor.defaults.axon.port else config.axon.port - 1000
        )

        # Verify subnet exists
        if self.config.subtensor.network != 'nakamoto' and not self.subtensor.subnet_exists( netuid = self.config.netuid ):
=======

        # Verify subnet exists
        if not self.subtensor.subnet_exists( netuid = self.config.netuid ):
>>>>>>> bef1b984
            bittensor.__console__.print(f"[red]Subnet {self.config.netuid} does not exist[/red]")
            sys.exit(1)

    @classmethod
    def config(cls):
        return server.config()

    @staticmethod
    def check_config( config: 'bittensor.Config' ):
        r""" Checks/validates the config namespace object.
        """
        bittensor.logging.check_config( config )
        bittensor.wallet.check_config( config )
        bittensor.subtensor.check_config( config )
        bittensor.metagraph.check_config( config )
        bittensor.dataset.check_config( config )
        bittensor.axon.check_config( config )
        bittensor.wandb.check_config( config )
        bittensor.prometheus.check_config( config )
        full_path = os.path.expanduser('{}/{}/{}/netuid{}/{}'.format( config.logging.logging_dir, config.wallet.get('name', bittensor.defaults.wallet.name), config.wallet.get('hotkey', bittensor.defaults.wallet.hotkey), config.netuid, config.neuron.name ))
        config.neuron.full_path = os.path.expanduser(full_path)
        if not os.path.exists(config.neuron.full_path):
            os.makedirs(config.neuron.full_path)

    def run(
            self,
        ):
        self.config.to_defaults()

        # Load/Create our bittensor wallet.
        self.wallet.reregister(subtensor=self.subtensor, netuid = self.config.netuid)
<<<<<<< HEAD
        self.metagraph.sync(netuid = self.config.netuid, subtensor=self.subtensor).save()
=======


        self.metagraph.load().sync(netuid = self.config.netuid).save()
>>>>>>> bef1b984

        # Create our optimizer.
        optimizer = torch.optim.SGD(
            [ {"params": self.model.parameters()} ],
            lr = self.config.neuron.learning_rate,
            momentum = self.config.neuron.momentum,
        )

        self.prometheus_guages.labels( 'model_size_params' ).set( sum(p.numel() for p in self.model.parameters()) )
        self.prometheus_guages.labels( 'model_size_bytes' ).set( sum(p.element_size() * p.nelement() for p in self.model.parameters()) )
        self.prometheus_info.info ({
            'type': "core_server",
            'uid': str(self.metagraph.hotkeys.index( self.wallet.hotkey.ss58_address )),
            'netuid': self.config.netuid,
            'network': self.config.subtensor.network,
            'coldkey': str(self.wallet.coldkeypub.ss58_address),
            'hotkey': str(self.wallet.hotkey.ss58_address),
        })

        # Create our axon server and subscribe it to the network.
        self.axon.start().serve(subtensor=self.subtensor)
        self.axon.attach_backward_callback(self.backward_callback)


        # Training Data
        if self.config.neuron.local_train:
            self.dataset = bittensor.dataset(config=self.config)
            self.dataset.set_data_size(10, 64)
            data = next(self.dataset)

        # load our old model
        if not self.config.neuron.restart :
            self.model.load(self.config.neuron.full_path)

        if self.config.wandb.api_key != 'default':
            # --- Init Wandb.
            bittensor.wandb(
                config = self.config,
                cold_pubkey = self.wallet.coldkeypub.ss58_address,
                hot_pubkey = self.wallet.hotkey.ss58_address,
                root_dir = self.config.neuron.full_path
            )

        last_set_block = self.subtensor.get_current_block()
<<<<<<< HEAD
        blocks_per_set_weights = self.get_blocks_per_set_weights()
=======
        blocks_per_set_weights = self.subtensor.validator_epoch_length(self.config.netuid) if self.config.neuron.blocks_per_set_weights == -1 else self.config.neuron.blocks_per_set_weights
>>>>>>> bef1b984
        epoch_starting_successes = self.axon.stats.total_successes
        epoch_starting_requests = self.axon.stats.total_requests
        # --- Run Forever.
        while True:
            iteration = 0
            local_data = {}
            self.query_data = {}
<<<<<<< HEAD
            nn = self.get_neuron()
=======
            
            nn = self.subtensor.get_neuron_for_pubkey_and_subnet(self.wallet.hotkey.ss58_address, netuid = self.config.netuid)
>>>>>>> bef1b984
            uid = self.metagraph.hotkeys.index( self.wallet.hotkey.ss58_address )
            current_block = self.subtensor.get_current_block()
            end_block = current_block + self.config.neuron.blocks_per_epoch

            if self.config.neuron.local_train:
                # --- Training step.
                while end_block >= current_block:
                    if current_block != self.subtensor.get_current_block() and self.axon.priority_threadpool.is_empty:
                        with self.mutex:
                            logger.info(f'local training\titeration: {iteration}\tstart')
                            loss, _ = self.model( next(self.dataset).to(self.model.device) )
                            if iteration > 0 : 
                                losses += loss
                            else:
                                losses = loss
                            iteration += 1
                            current_block = self.subtensor.get_current_block()
                            logger.info(f'local training\titeration: {iteration}\tloss: {loss}')
                    else:
                        time.sleep(1)
                
                if iteration != 0:
                    (losses/iteration).backward()
            
            else:
                while end_block > current_block:
                    time.sleep(12)
                    current_block = self.subtensor.get_current_block()

            # --- Update parameters
            if (self.config.neuron.local_train and iteration > 0) or (self.config.neuron.remote_train and self.model.backward_gradients_count > 0):
                # Custom learning rate
                if self.model.backward_gradients_count > 0:
                    optimizer.param_groups[0]['lr'] =  0.1/(self.model.backward_gradients_count)
                else:
                    optimizer.param_groups[0]['lr'] =  0.1

                logger.info('Optmization Started')
                with self.mutex:
                    clip_grad_norm_(self.model.parameters(), 1.0)
                    optimizer.step()
                    optimizer.zero_grad()
                logger.info('Optimization Successful: Model updated')

                if (self.config.neuron.local_train and iteration > 0):
                    local_data = {'local/loss': losses.detach().item() / iteration}

                    if local_data['local/loss'] < self.model.best_loss:
                        self.model.best_loss = local_data['local/loss']
                        self.model.save(self.config.neuron.full_path)

                # Save it only when it gives a low average loss over a large sample size (config.neuron.num_remote_loss), default to 20. 
                elif (self.config.neuron.remote_train and len(self.model.remote_losses) >= self.config.neuron.num_remote_loss):
                    local_data = {'local/remote_loss': sum(self.model.remote_losses) / len(self.model.remote_losses)}

                    if local_data['local/remote_loss'] < self.model.best_remote_loss:
                        self.model.best_remote_loss = local_data['local/remote_loss']
                        self.model.save(self.config.neuron.full_path)

                    self.model.remote_losses = []

                self.model.backward_gradients_count = 0
                
            data = {            
                'stake': nn.stake,
                'rank': nn.rank,
                'trust': nn.trust,
                'consensus': nn.consensus,
                'incentive': nn.incentive,
                'emission': nn.emission,
            }
            
            if self.config.wandb.api_key != 'default':

                df = pandas.concat( [
                    bittensor.utils.indexed_values_to_dataframe( prefix = 'w_i_{}'.format(nn.uid), index = self.metagraph.uids, values = self.metagraph.W[:, uid] ),
                    self.axonaxon.to_dataframe( metagraph = self.metagraph ),
                ], axis = 1)
                df['uid'] = df.index
                wandb_info_axon = self.axon.to_wandb()                
                wandb.log( { **data, **wandb_info_axon, **local_data }, step = current_block )
                wandb.log( { 'stats': wandb.Table( dataframe = df ) }, step = current_block )

            # === Prometheus logging.
            self.prometheus_guages.labels("stake").set( nn.stake )
            self.prometheus_guages.labels("rank").set( nn.rank )
            self.prometheus_guages.labels("trust").set( nn.trust )
            self.prometheus_guages.labels("consensus").set( nn.consensus )
<<<<<<< HEAD
            self.prometheus_guages.labels("validator_trust").set( nn.validator_trust )
=======
            # prometheus_guages.labels("validator_trust").set( nn.validator_trust )
            # prometheus_guages.labels("weight_consensus").set( nn.weight_consensus )
>>>>>>> bef1b984
            self.prometheus_guages.labels("incentive").set( nn.incentive )
            self.prometheus_guages.labels("emission").set( nn.emission )

            print(f"[white not bold]{datetime.now():%Y-%m-%d %H:%M:%S}[/white not bold]{' ' * 4} | "
                f"{f'[magenta dim not bold]#{current_block}[/magenta dim not bold]'.center(16 + len('[magenta dim not bold][/magenta dim not bold]'))} | "
                f'[green not bold]{current_block - last_set_block}[/green not bold]/'
                f'[white not bold]{blocks_per_set_weights}[/white not bold] [dim]blocks/epoch[/dim] | '
                f'[bright_green not bold]{self.axon.stats.total_successes - epoch_starting_successes}[/bright_green not bold]'
                f'[white]/{self.axon.stats.total_requests - epoch_starting_requests}[/white] '
                f'[dim]Epoch Success [/dim]|'
                f'[dim][green] {self.axon.stats.total_successes}[/green]'
                f'[white]/{self.axon.stats.total_requests}[/white]'
                f' Total Success [/dim]|'
                f'[dim white not bold][yellow] {self.axon.stats.total_codes[bittensor.proto.ReturnCode.Name(2)]}[/yellow]'
                f'[white]/{self.axon.stats.total_requests}[/white]'
                f' Timeout [/dim white not bold]|'
                f'[dim white not bold][red] {self.axon.stats.total_requests - self.axon.stats.total_successes - self.axon.stats.total_codes[bittensor.proto.ReturnCode.Name(2)]}[/red]'
                f'[white]/{self.axon.stats.total_requests}[/white]'
                f' Error [/dim white not bold]|')


            if current_block - last_set_block > blocks_per_set_weights:
<<<<<<< HEAD
                self.metagraph.sync(netuid=self.config.netuid, subtensor = self.subtensor)
=======
                self.metagraph.sync(netuid=self.config.netuid)
>>>>>>> bef1b984
                last_set_block = current_block
                epoch_starting_successes = self.axon.stats.total_successes
                epoch_starting_requests = self.axon.stats.total_requests

                print(f"[white not bold]{datetime.now():%Y-%m-%d %H:%M:%S}[/white not bold]{' ' * 4} | "
                    f"{f'UID [bright_cyan]{uid}[/bright_cyan]'.center(16 + len('[bright_cyan][/bright_cyan]'))} | "
                    f'[dim white not bold] [green]{str(nn.stake):.4}[/green] Stake [/dim white not bold]'
                    f'[dim white not bold]| [yellow]{nn.trust:.3}[/yellow] Trust [/dim white not bold]'
                    f'[dim white not bold]| [green]{nn.incentive:.3}[/green] Incentive [/dim white not bold]')

                if not self.config.neuron.no_set_weights:
                    try: 
                        # Set self weights to maintain activity.
                        # --- query the chain for the most current number of peers on the network
<<<<<<< HEAD
                        chain_weights = torch.zeros(self.get_neuron_num())
=======
                        chain_weights = torch.zeros(self.subtensor.subnetwork_n( netuid = self.config.netuid ))
>>>>>>> bef1b984
                        chain_weights [ uid ] = 1 
                        did_set = self.subtensor.set_weights(
                            uids=torch.arange(0,len(chain_weights)),
                            netuid = self.config.netuid,
                            weights = chain_weights,
                            wait_for_inclusion = False,
                            wallet = self.wallet,
                        )
                        if did_set:
                            logger.success('Successfully set weights on the chain')
                        else:
                            logger.error('Failed to set weights on chain. (Timeout)')
                        
                    except Exception as e:
                        logger.error('Failure setting weights on chain with error: {}', e)

<<<<<<< HEAD
    def synapse_check(self, synapse, hotkey, inputs_x=None):
=======
    def synapse_check(self, synapse, hotkey):
>>>>>>> bef1b984
        """
            Custom synapse function to protect certain synapse functions depending on the stake and weight.
            Certain synapses require more compute than others. For instance, TEXT_SEQ_2_SEQ requires a significantly
            more commitment by the server than a requeset for TEXT_CAUSAL_LM_NEXT.

            Args:
                synapse (:obj:`bittensor.proto.SynapseArgs`, `required`): 
                    The proto message that contains additional args for individual synapse functions
                hotkey (:obj:`torch.FloatTensor`, `required`):
                    The hotkey that sent the request

        """
        ## Uid that sent the request
        incoming_uid = self.metagraph.hotkeys.index(hotkey)
<<<<<<< HEAD
        batch_size, sequence_len  =  inputs_x[0].size()
        if synapse.synapse_type == bittensor.proto.Synapse.SynapseType.TEXT_LAST_HIDDEN_STATE:
            if self.metagraph.S[incoming_uid] < self.config.neuron.lasthidden_stake \
                or (batch_size > self.config.neuron.max_batch_size) \
                or (sequence_len > self.config.neuron.max_sequence_len):
                return False
            
        elif synapse.synapse_type == bittensor.proto.Synapse.SynapseType.TEXT_CAUSAL_LM:
            if (self.metagraph.S[incoming_uid] < self.config.neuron.causallm_stake) \
                or (batch_size > self.config.neuron.max_batch_size) \
                or (sequence_len > self.config.neuron.max_sequence_len):
                return False

        elif synapse.synapse_type == bittensor.proto.Synapse.SynapseType.TEXT_CAUSAL_LM_NEXT:
            if (self.metagraph.S[incoming_uid] < self.config.neuron.causallmnext_stake) \
                or (batch_size > self.config.neuron.max_batch_size) \
                or (sequence_len > self.config.neuron.max_sequence_len):
                return False

        elif synapse.synapse_type == bittensor.proto.Synapse.SynapseType.TEXT_SEQ_2_SEQ:
            if (self.metagraph.S[incoming_uid] < self.config.neuron.seq2seq_stake) \
                or (batch_size > self.config.neuron.max_batch_size) \
                or (sequence_len > self.config.neuron.max_sequence_len) \
                or (self.metagraph.W[incoming_uid,  self.uid]):
                return False     
        else:
            raise Exception('Unknown Synapse')
=======
        if synapse.synapse_type == bittensor.proto.Synapse.SynapseType.TEXT_LAST_HIDDEN_STATE:
            
            if self.metagraph.S[incoming_uid] < self.config.neuron.lasthidden_stake:
                return False
            
        elif synapse.synapse_type == bittensor.proto.Synapse.SynapseType.TEXT_CAUSAL_LM:

            if self.metagraph.S[incoming_uid] < self.config.neuron.causallm_stake:
                return False

        elif synapse.synapse_type == bittensor.proto.Synapse.SynapseType.TEXT_CAUSAL_LM_NEXT:

            if self.metagraph.S[incoming_uid] < self.config.neuron.causallmnext_stake:
                return False

        elif synapse.synapse_type == bittensor.proto.Synapse.SynapseType.TEXT_SEQ_2_SEQ:

            if (self.metagraph.S[incoming_uid] < self.config.neuron.seq2seq_stake) and (self.metagraph.S[incoming_uid,  self.uid]):
                return False     
        else:
            return False
>>>>>>> bef1b984

        return True

    def backward_callback(self, inputs_x:torch.FloatTensor, grads_dy:torch.FloatTensor, synapses=[] ):
        """
            The default backward callback when no callback is attached: Is used to call specific synapse functions

            Args:
                inputs_x (:obj:`torch.FloatTensor`, `required`): 
                    The inputs that will be passed to the synapse functions
                grads_dy (:obj:`torch.FloatTensor`, `required`):
                    The gradients that will be passed to the synapse functions
                synapses (:obj: list of bittensor.proto.SynapseArgs, 'Optional')
                    The proto message that contains additional args for individual synapse functions

            Returns:
                response_tensors: (:obj: list of bittensor.proto.Tensor, `required`): 
                    serialized tensor response from the nucleus call or None.
                response_codes: (:obj: list of bittensor.proto.ReturnCode, `required`)
                    return code associated with forward call i.e. Success of Timeout.
                response_messages: (:obj: list of strings, `required`)
                    return message associated with synapse call
        """
        # --- initialize response variables --- 
        response_tensors = []
        response_codes = []
        response_messages = []
        
        if not self.config.neuron.remote_train:
            return response_tensors, response_codes, response_messages

        # --- calling attached synapses ---
        with self.mutex and torch.enable_grad() and torch.autograd.set_detect_anomaly(True):
            for index, synapse in enumerate(synapses):
                try:
                    if synapse.synapse_type in self.axon.synapse_callbacks and self.axon.synapse_callbacks[synapse.synapse_type] != None:
                        message, model_output, response_tensor = self.axon.synapse_callbacks[synapse.synapse_type](inputs_x[index], synapse)
                        grads_dy_norm = grads_dy[index]/(grads_dy[index].sum() + 0.00001)
                        torch.autograd.backward (
                            tensors = [ response_tensor ],
                            grad_tensors = [ grads_dy_norm ],
                            retain_graph=True
                        )
                        # Only consider loss from causal LM next.
                        if synapse.synapse_type == bittensor.proto.Synapse.SynapseType.TEXT_CAUSAL_LM_NEXT:
                            self.model.remote_losses.append(model_output.loss)
                            self.model.remote_losses = self.model.remote_losses[-self.config.neuron.num_remote_loss:] if len(self.model.remote_losses) > self.config.neuron.num_remote_loss else self.model.remote_losses
                        self.model.backward_gradients_count += inputs_x[index].size(0)
                        response_tensors.append(None)
                        response_codes.append(bittensor.proto.ReturnCode.Success)
                        response_messages.append('Success')
                        
                    else:
                        response_tensors.append(None)
                        response_codes.append(bittensor.proto.ReturnCode.NotImplemented)
                        response_messages.append('Not Implemented')
                except Exception as e:
                    # --- Exception Hit in Synapse ---
                    response_tensors.append(None)
                    response_codes.append(bittensor.proto.ReturnCode.UnknownException)
                    response_messages.append(str(e))

        return response_tensors, response_codes, response_messages


    def priority(self, pubkey:str, request_type:bittensor.proto.RequestType, inputs_x) -> float:
        r"""Calculates the priority on requests based on stake and size of input
            Args:
                pubkey ( str, `required`):
                    The public key of the caller.
                inputs_x ( :obj:`torch.Tensor`, `required`):
                    torch inputs to be forward processed.
                request_type ( bittensor.proto.RequestType, `required`):
                    the request type ('FORWARD' or 'BACKWARD').
        """
        try:        
            uid = self.metagraph.hotkeys.index(pubkey)
            priority = self.metagraph.S[uid].item()
        
        except:
            # zero priority for those who are not registered.
            priority =  0

        return priority

    def forward_generate(self, inputs_x:torch.FloatTensor, synapse, model_output = None):
        tokens = self.model.token_remap(inputs_x.to(self.model.device))
        output = self.model.pre_model.generate(
            input_ids=tokens['input_ids'],
            attention_mask=tokens['attention_mask'],
            max_length=max(tokens['input_ids'].shape[1] + 1, synapse.num_to_generate),
            num_beams=synapse.num_beams,
            no_repeat_ngram_size=synapse.no_repeat_ngram_size,
            early_stopping = synapse.early_stopping,
            do_sample=synapse.do_sample,
            top_p=synapse.top_p,
            num_return_sequences=synapse.num_return_sequences,
            temperature = synapse.temperature,
            repetition_penalty = synapse.repetition_penalty,
            length_penalty = synapse.length_penalty,
            max_time = synapse.max_time,
            num_beam_groups = synapse.num_beam_groups,
        )
        raw_texts = [self.model.tokenizer.decode(out) for out in output]
        tokens = [self.model.std_tokenizer.encode(raw_text, return_tensors="pt")[:,:synapse.num_to_generate].view(-1) for raw_text in raw_texts]
        bittensor_output = pad_sequence(tokens, batch_first=True)
        return None, model_output, bittensor_output

    def forward_hidden_state(self, inputs_x:torch.FloatTensor, synapse, model_output = None):
        with self.mutex:
            message, model_output, hidden = self.model.encode_forward(inputs_x.to(self.model.device), model_output=model_output)
        return message, model_output, hidden

    def forward_casual_lm(self, inputs_x:torch.FloatTensor, synapse, model_output = None):
        with self.mutex:
            message, model_output, logits = self.model.encode_forward_causallm(inputs_x.to(self.model.device), model_output=model_output)
        return message, model_output, logits

    def forward_casual_lm_next(self,inputs_x: torch.FloatTensor, synapse, model_output=None):
        with self.mutex:
            message, model_output, topk_token_phrases = self.model.encode_forward_causallmnext(inputs_x.to(self.model.device),
                                                                                        topk=synapse.topk,
                                                                                        model_output=model_output)
        # topk_token_phrases: [sum_b(sum_k(len(phrase_k) + 1)_b)] contains topk token phrases and probabilities
        #   Compacted 1-D tensor >= batch_size * (2 * topk + 1)
        return message, model_output, topk_token_phrases


    def blacklist(self, pubkey:str, request_type:bittensor.proto.RequestType) -> bool:
        r"""Axon security blacklisting, used to blacklist message from low stake members
            Args:
                pubkey ( str, `required`):
                    The public key of the caller.
                request_type ( bittensor.proto.RequestType, `required`):
                    the request type ('FORWARD' or 'BACKWARD').
        """
        # Check for registrations
<<<<<<< HEAD
=======

>>>>>>> bef1b984
        def registration_check():
            # If we allow non-registered requests return False = not blacklisted.
            is_registered = pubkey in self.metagraph.hotkeys
            if not is_registered:
                if self.config.neuron.blacklist_allow_non_registered:
                    return False

                self.prometheus_counters.labels("blacklisted.registration").inc()

                raise Exception('Registration blacklist')

        # Check for stake
        def stake_check() -> bool:
            # Check stake.
            uid = self.metagraph.hotkeys.index(pubkey)
            if self.metagraph.S[uid].item() < self.config.neuron.blacklist.stake:
                self.prometheus_counters.labels("blacklisted.stake").inc()

                raise Exception('Stake blacklist')
            return False

        # Check for time
        def time_check():
            current_time = datetime.now()
            # Only check if the request are forward requests
            timecheck = self.timecheck_dicts[request_type]
            if pubkey in timecheck.keys():
                prev_time = timecheck[pubkey]
                if current_time - prev_time >= timedelta(seconds=self.config.neuron.blacklist.time):
                    timecheck[pubkey] = current_time
                else:
                    timecheck[pubkey] = current_time
                    self.prometheus_counters.labels("blacklisted.time").inc()

                    raise Exception('Time blacklist')
            else:
                timecheck[pubkey] = current_time
        
            return False

<<<<<<< HEAD
        # Check for hotkeys
        def hotkey_check():
            # Only check if the request are forward requests
            if (pubkey in self.config.neuron.blacklist.hotkeys):
                raise Exception('Hotkey blacklist')
            return False
        
=======
>>>>>>> bef1b984
        # Black list or not
        try:
            registration_check()
            time_check()
<<<<<<< HEAD
            stake_check()      
            hotkey_check()      
            return False
        except Exception as e:
            self.prometheus_counters.labels("blacklisted").inc()
            return True

    def get_neuron(self):
        if self.subtensor.network == 'nakamoto':
            nn = self.subtensor.neuron_for_pubkey(self.wallet.hotkey.ss58_address)
        else:
            nn = self.subtensor.get_neuron_for_pubkey_and_subnet(self.wallet.hotkey.ss58_address, netuid = self.config.netuid)
        return nn

    def get_neuron_num(self):
        if self.subtensor.network == 'nakamoto':
            n = self.subtensor.n()
        else:
            n = self.subtensor.subnetwork_n( netuid = self.config.netuid)
        return n
    
    def get_blocks_per_set_weights(self):
        blocks_per_set_weights = self.config.neuron.blocks_per_set_weights
        if blocks_per_set_weights == -1:
            if self.subtensor.network == 'nakamoto':
                blocks_per_set_weights = self.subtensor.validator_epoch_length
            else:
                blocks_per_set_weights = self.subtensor.validator_epoch_length(self.config.netuid)
        
        return blocks_per_set_weights
=======
            stake_check()            
            return False
        except Exception as e:
            self.prometheus_counters.labels("blacklisted").inc()
            return True
>>>>>>> bef1b984
<|MERGE_RESOLUTION|>--- conflicted
+++ resolved
@@ -72,12 +72,9 @@
             seq2seq (:obj:bittensor.metagraph, `optional`):
                 seq2seq synapse control
             synapse_list (:obj:list of int, `optional`):
-<<<<<<< HEAD
-=======
                 list of callable synapses
             netuid (:obj: int, `optional`):
                 the corresponding the network uid 
->>>>>>> bef1b984
       
 
     Examples::
@@ -93,22 +90,13 @@
         axon: 'bittensor.axon' = None,
         metagraph: 'bittensor.metagraph' = None,
         model: 'bittensor.neurons.text.core_server.server' = None, 
-<<<<<<< HEAD
-        lasthidden = None,
-        causallm = None,
-        causallmnext = None,
-        seq2seq = None,
-        synapse_list = None,
-        netuid = None,
-        blacklist_hotkeys = None,
-=======
         lasthidden: bool = None,
         causallm: bool = None,
         causallmnext: bool = None,
         seq2seq: bool = None,
         synapse_list: list = None,
-        netuid: int = None
->>>>>>> bef1b984
+        netuid: int = None,
+        blacklist_hotkeys: list = None,
     ):
         if config is None:
             config = server.config()
@@ -117,18 +105,6 @@
 
         config.netuid = netuid if netuid != None else config.netuid
 
-<<<<<<< HEAD
-=======
-        subtensor = bittensor.subtensor ( config = config ) if subtensor == None else subtensor
-        if config.netuid == None:
-            config.netuid = subtensor.get_subnets()[0]
-        
-        # Verify subnet exists
-        if not subtensor.subnet_exists( netuid = config.netuid ):
-            bittensor.__console__.print(f"[red]Subnet {config.netuid} does not exist[/red]")
-            sys.exit(1)
-
->>>>>>> bef1b984
         if synapse_list != None:
             config.neuron.lasthidden = False
             config.neuron.causallm = False
@@ -161,15 +137,6 @@
             logging_dir = config.neuron.full_path,
         )
 
-<<<<<<< HEAD
-=======
-        # Init prometheus.
-        # By default we pick the prometheus port to be axon.port - 1000 so that we can match port to server.
-        bittensor.prometheus ( 
-            config = config,
-            port = config.prometheus.port if config.axon.port == bittensor.defaults.axon.port else config.axon.port - 1000
-        )
->>>>>>> bef1b984
         # --- Setup prometheus summaries.
         # These will not be posted if the user passes --prometheus.level OFF
         registry = CollectorRegistry()
@@ -178,31 +145,20 @@
         self.prometheus_info = Info('neuron_info', "Info sumamries for the running server-miner.", registry=registry)
         self.config.to_prometheus()
 
-<<<<<<< HEAD
         if self.config.netuid == None and self.config.subtensor.network != 'nakamoto':
-=======
-        if self.config.netuid == None:
->>>>>>> bef1b984
             subtensor = bittensor.subtensor(config = config) if subtensor == None else subtensor
             self.config.netuid = subtensor.get_subnets()[0]
 
         self.mutex = Lock()
-<<<<<<< HEAD
-        self.model = server(config = config).to(config.neuron.device) if model == None else model
-=======
         self.model = server(config = config) if model == None else model
->>>>>>> bef1b984
         self.subtensor = bittensor.subtensor(config = config) if subtensor == None else subtensor
         self.wallet = bittensor.wallet( config = config ) if wallet == None else wallet
         self.metagraph = bittensor.metagraph ( config = config, netuid = self.config.netuid) if metagraph == None else metagraph
         self.timecheck_dicts = {bittensor.proto.RequestType.FORWARD:{}, bittensor.proto.RequestType.BACKWARD:{}}
-<<<<<<< HEAD
 
         self.config.neuron.max_batch_size = self.subtensor.validator_batch_size(netuid=self.config.netuid) if self.config.neuron.max_batch_size == -1 else self.config.neuron.max_batch_size
         self.config.neuron.max_sequence_len = self.subtensor.validator_sequence_length(netuid=self.config.netuid) if self.config.neuron.max_sequence_len == -1 else self.config.neuron.max_sequence_len
 
-=======
->>>>>>> bef1b984
         if axon == None:
             axon = bittensor.axon(
                 config = config,
@@ -218,7 +174,6 @@
             )
         self.axon = axon
         self.query_data = {}
-<<<<<<< HEAD
         
         # Init prometheus.
         # By default we pick the prometheus port to be axon.port - 1000 so that we can match port to server.
@@ -231,11 +186,6 @@
 
         # Verify subnet exists
         if self.config.subtensor.network != 'nakamoto' and not self.subtensor.subnet_exists( netuid = self.config.netuid ):
-=======
-
-        # Verify subnet exists
-        if not self.subtensor.subnet_exists( netuid = self.config.netuid ):
->>>>>>> bef1b984
             bittensor.__console__.print(f"[red]Subnet {self.config.netuid} does not exist[/red]")
             sys.exit(1)
 
@@ -267,13 +217,7 @@
 
         # Load/Create our bittensor wallet.
         self.wallet.reregister(subtensor=self.subtensor, netuid = self.config.netuid)
-<<<<<<< HEAD
         self.metagraph.sync(netuid = self.config.netuid, subtensor=self.subtensor).save()
-=======
-
-
-        self.metagraph.load().sync(netuid = self.config.netuid).save()
->>>>>>> bef1b984
 
         # Create our optimizer.
         optimizer = torch.optim.SGD(
@@ -318,11 +262,7 @@
             )
 
         last_set_block = self.subtensor.get_current_block()
-<<<<<<< HEAD
         blocks_per_set_weights = self.get_blocks_per_set_weights()
-=======
-        blocks_per_set_weights = self.subtensor.validator_epoch_length(self.config.netuid) if self.config.neuron.blocks_per_set_weights == -1 else self.config.neuron.blocks_per_set_weights
->>>>>>> bef1b984
         epoch_starting_successes = self.axon.stats.total_successes
         epoch_starting_requests = self.axon.stats.total_requests
         # --- Run Forever.
@@ -330,12 +270,7 @@
             iteration = 0
             local_data = {}
             self.query_data = {}
-<<<<<<< HEAD
             nn = self.get_neuron()
-=======
-            
-            nn = self.subtensor.get_neuron_for_pubkey_and_subnet(self.wallet.hotkey.ss58_address, netuid = self.config.netuid)
->>>>>>> bef1b984
             uid = self.metagraph.hotkeys.index( self.wallet.hotkey.ss58_address )
             current_block = self.subtensor.get_current_block()
             end_block = current_block + self.config.neuron.blocks_per_epoch
@@ -424,12 +359,7 @@
             self.prometheus_guages.labels("rank").set( nn.rank )
             self.prometheus_guages.labels("trust").set( nn.trust )
             self.prometheus_guages.labels("consensus").set( nn.consensus )
-<<<<<<< HEAD
             self.prometheus_guages.labels("validator_trust").set( nn.validator_trust )
-=======
-            # prometheus_guages.labels("validator_trust").set( nn.validator_trust )
-            # prometheus_guages.labels("weight_consensus").set( nn.weight_consensus )
->>>>>>> bef1b984
             self.prometheus_guages.labels("incentive").set( nn.incentive )
             self.prometheus_guages.labels("emission").set( nn.emission )
 
@@ -452,11 +382,7 @@
 
 
             if current_block - last_set_block > blocks_per_set_weights:
-<<<<<<< HEAD
                 self.metagraph.sync(netuid=self.config.netuid, subtensor = self.subtensor)
-=======
-                self.metagraph.sync(netuid=self.config.netuid)
->>>>>>> bef1b984
                 last_set_block = current_block
                 epoch_starting_successes = self.axon.stats.total_successes
                 epoch_starting_requests = self.axon.stats.total_requests
@@ -471,11 +397,7 @@
                     try: 
                         # Set self weights to maintain activity.
                         # --- query the chain for the most current number of peers on the network
-<<<<<<< HEAD
                         chain_weights = torch.zeros(self.get_neuron_num())
-=======
-                        chain_weights = torch.zeros(self.subtensor.subnetwork_n( netuid = self.config.netuid ))
->>>>>>> bef1b984
                         chain_weights [ uid ] = 1 
                         did_set = self.subtensor.set_weights(
                             uids=torch.arange(0,len(chain_weights)),
@@ -492,11 +414,7 @@
                     except Exception as e:
                         logger.error('Failure setting weights on chain with error: {}', e)
 
-<<<<<<< HEAD
     def synapse_check(self, synapse, hotkey, inputs_x=None):
-=======
-    def synapse_check(self, synapse, hotkey):
->>>>>>> bef1b984
         """
             Custom synapse function to protect certain synapse functions depending on the stake and weight.
             Certain synapses require more compute than others. For instance, TEXT_SEQ_2_SEQ requires a significantly
@@ -511,7 +429,6 @@
         """
         ## Uid that sent the request
         incoming_uid = self.metagraph.hotkeys.index(hotkey)
-<<<<<<< HEAD
         batch_size, sequence_len  =  inputs_x[0].size()
         if synapse.synapse_type == bittensor.proto.Synapse.SynapseType.TEXT_LAST_HIDDEN_STATE:
             if self.metagraph.S[incoming_uid] < self.config.neuron.lasthidden_stake \
@@ -539,29 +456,6 @@
                 return False     
         else:
             raise Exception('Unknown Synapse')
-=======
-        if synapse.synapse_type == bittensor.proto.Synapse.SynapseType.TEXT_LAST_HIDDEN_STATE:
-            
-            if self.metagraph.S[incoming_uid] < self.config.neuron.lasthidden_stake:
-                return False
-            
-        elif synapse.synapse_type == bittensor.proto.Synapse.SynapseType.TEXT_CAUSAL_LM:
-
-            if self.metagraph.S[incoming_uid] < self.config.neuron.causallm_stake:
-                return False
-
-        elif synapse.synapse_type == bittensor.proto.Synapse.SynapseType.TEXT_CAUSAL_LM_NEXT:
-
-            if self.metagraph.S[incoming_uid] < self.config.neuron.causallmnext_stake:
-                return False
-
-        elif synapse.synapse_type == bittensor.proto.Synapse.SynapseType.TEXT_SEQ_2_SEQ:
-
-            if (self.metagraph.S[incoming_uid] < self.config.neuron.seq2seq_stake) and (self.metagraph.S[incoming_uid,  self.uid]):
-                return False     
-        else:
-            return False
->>>>>>> bef1b984
 
         return True
 
@@ -699,10 +593,6 @@
                     the request type ('FORWARD' or 'BACKWARD').
         """
         # Check for registrations
-<<<<<<< HEAD
-=======
-
->>>>>>> bef1b984
         def registration_check():
             # If we allow non-registered requests return False = not blacklisted.
             is_registered = pubkey in self.metagraph.hotkeys
@@ -743,7 +633,6 @@
         
             return False
 
-<<<<<<< HEAD
         # Check for hotkeys
         def hotkey_check():
             # Only check if the request are forward requests
@@ -751,13 +640,10 @@
                 raise Exception('Hotkey blacklist')
             return False
         
-=======
->>>>>>> bef1b984
         # Black list or not
         try:
             registration_check()
             time_check()
-<<<<<<< HEAD
             stake_check()      
             hotkey_check()      
             return False
@@ -787,11 +673,4 @@
             else:
                 blocks_per_set_weights = self.subtensor.validator_epoch_length(self.config.netuid)
         
-        return blocks_per_set_weights
-=======
-            stake_check()            
-            return False
-        except Exception as e:
-            self.prometheus_counters.labels("blacklisted").inc()
-            return True
->>>>>>> bef1b984
+        return blocks_per_set_weights