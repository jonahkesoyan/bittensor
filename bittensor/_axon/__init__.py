""" Create and init Axon, whcih services Forward and Backward requests from other neurons.
"""
# The MIT License (MIT)
# Copyright © 2021 Yuma Rao
# Copyright © 2022 Opentensor Foundation

# Permission is hereby granted, free of charge, to any person obtaining a copy of this software and associated
# documentation files (the “Software”), to deal in the Software without restriction, including without limitation
# the rights to use, copy, modify, merge, publish, distribute, sublicense, and/or sell copies of the Software,
# and to permit persons to whom the Software is furnished to do so, subject to the following conditions:

# The above copyright notice and this permission notice shall be included in all copies or substantial portions of
# the Software.

# THE SOFTWARE IS PROVIDED “AS IS”, WITHOUT WARRANTY OF ANY KIND, EXPRESS OR IMPLIED, INCLUDING BUT NOT LIMITED TO
# THE WARRANTIES OF MERCHANTABILITY, FITNESS FOR A PARTICULAR PURPOSE AND NONINFRINGEMENT. IN NO EVENT SHALL
# THE AUTHORS OR COPYRIGHT HOLDERS BE LIABLE FOR ANY CLAIM, DAMAGES OR OTHER LIABILITY, WHETHER IN AN ACTION
# OF CONTRACT, TORT OR OTHERWISE, ARISING FROM, OUT OF OR IN CONNECTION WITH THE SOFTWARE OR THE USE OR OTHER
# DEALINGS IN THE SOFTWARE.
import os
import time
import grpc
import copy
import torch
import argparse
import bittensor
import threading
import contextlib

from concurrent import futures
from dataclasses import dataclass
from substrateinterface import Keypair
import bittensor.utils.networking as net
<<<<<<< HEAD
from typing import Callable, Dict, Optional, Tuple

import uvicorn
from fastapi import FastAPI, APIRouter

""" FastAPI server that runs in a thread. 
"""
class FastAPIThreadedServer(uvicorn.Server):
    should_exit: bool = False
    is_running: bool = False

    def install_signal_handlers(self):
        pass

    @contextlib.contextmanager
    def run_in_thread(self):
        thread = threading.Thread(target=self.run, daemon=True)
        thread.start()
        try:
            while not self.started:
                time.sleep(1e-3)
            yield
        finally:
            self.should_exit = True
            thread.join()

    def _wrapper_run(self):
        with self.run_in_thread():
            while not self.should_exit:
                time.sleep(1e-3)

    def start(self):
        if not self.is_running:
            self.should_exit = False
            thread = threading.Thread(target=self._wrapper_run, daemon=True)
            thread.start()
            self.is_running = True

    def stop(self):
        if self.is_running:
            self.should_exit = True


import uvicorn
from fastapi import FastAPI, APIRouter

""" FastAPI server that runs in a thread. 
"""
class FastAPIThreadedServer(uvicorn.Server):
    should_exit: bool = False
    is_running: bool = False

    def install_signal_handlers(self):
        pass

    @contextlib.contextmanager
    def run_in_thread(self):
        thread = threading.Thread(target=self.run, daemon=True)
        thread.start()
        try:
            while not self.started:
                time.sleep(1e-3)
            yield
        finally:
            self.should_exit = True
            thread.join()

    def _wrapper_run(self):
        with self.run_in_thread():
            while not self.should_exit:
                time.sleep(1e-3)

    def start(self):
        if not self.is_running:
            self.should_exit = False
            thread = threading.Thread(target=self._wrapper_run, daemon=True)
            thread.start()
            self.is_running = True

    def stop(self):
        if self.is_running:
            self.should_exit = True

=======
from typing import Dict, Optional, Tuple
>>>>>>> b7042344

class axon:
    """ Axon object for serving synapse receptors. """

    def info(self) -> 'axon_info':
        """Returns the axon info object associate with this axon."""
        return axon_info(
            version = bittensor.__version_as_int__,
            ip = self.external_ip,
            ip_type = 4,
            port = self.external_port,
            hotkey = self.wallet.hotkey.ss58_address,
            coldkey = self.wallet.coldkeypub.ss58_address,
            protocol = 4,
            placeholder1 = 0,
            placeholder2 = 0,
        )

    def fast_api_info( self ) -> dict:
        return self.info().__dict__

    def __init__(
        self,
        wallet: "bittensor.Wallet",
        metagraph: Optional["bittensor.Metagraph"] = None,
        config: Optional["bittensor.config"] = None,
        port: Optional[int] = None,
        ip: Optional[str] = None,
        external_ip: Optional[str] = None,
        external_port: Optional[int] = None,
        max_workers: Optional[int] = None,
        server: "grpc._server._Server" = None,
        maximum_concurrent_rpcs: Optional[int] = None,
<<<<<<< HEAD
        disable_fast_api: Optional[bool] = None,
        fast_api_port: Optional[int] = None,
        external_fast_api_port: Optional[int] = None,
=======
>>>>>>> b7042344
    ) -> "bittensor.Axon":
        r"""Creates a new bittensor.Axon object from passed arguments.
        Args:
            config (:obj:`Optional[bittensor.Config]`, `optional`):
                bittensor.axon.config()
            wallet (:obj:`Optional[bittensor.Wallet]`, `optional`):
                bittensor wallet with hotkey and coldkeypub.
            port (:type:`Optional[int]`, `optional`):
                Binding port.
            ip (:type:`Optional[str]`, `optional`):
                Binding ip.
            external_ip (:type:`Optional[str]`, `optional`):
                The external ip of the server to broadcast to the network.
            external_port (:type:`Optional[int]`, `optional`):
                The external port of the server to broadcast to the network.
            max_workers (:type:`Optional[int]`, `optional`):
                Used to create the threadpool if not passed, specifies the number of active threads servicing requests.
            maximum_concurrent_rpcs (:type:`Optional[int]`, `optional`):
                Maximum allowed concurrently processed RPCs.
<<<<<<< HEAD
            disable_fast_api (:obj:`Optional[bool]`, `optional`):
                turn off http fast api entrypoint server.
            fast_api_port (:type:`Optional[int]`, `optional`):
                The port to run the fastapi server on.
            external_fast_api_port (:type:`Optional[int]`, `optional`):
                The port to broadcast the fastapi server on.
=======
>>>>>>> b7042344
        """
        self.metagraph = metagraph
        self.wallet = wallet

        # Build and check config.
        if config is None:
            config = axon.config()
        config = copy.deepcopy(config)
        config.axon.port = port if port is not None else config.axon.port
        config.axon.ip = ip if ip is not None else config.axon.ip
        config.axon.external_ip = external_ip if external_ip is not None else config.axon.external_ip
        config.axon.external_port = (
            external_port if external_port is not None else config.axon.external_port
        )
        config.axon.fast_api_port = fast_api_port or config.axon.fast_api_port
        config.axon.external_fast_api_port = external_fast_api_port or config.axon.external_fast_api_port
        config.axon.max_workers = max_workers if max_workers is not None else config.axon.max_workers
        config.axon.maximum_concurrent_rpcs = (
            maximum_concurrent_rpcs
            if maximum_concurrent_rpcs is not None
            else config.axon.maximum_concurrent_rpcs
        )
        config.axon.disable_fast_api = disable_fast_api or config.axon.disable_fast_api
        axon.check_config(config)
        self.config = config

        # Build axon objects.
        self.ip = self.config.axon.ip
        self.port = self.config.axon.port
        self.external_ip = self.config.axon.external_ip if self.config.axon.external_ip != None else bittensor.utils.networking.get_external_ip()
        self.external_port = self.config.axon.external_port if self.config.axon.external_port != None else self.config.axon.port
        self.external_fast_api_port = (
            self.config.axon.external_fast_api_port 
            if self.config.axon.external_fast_api_port != None 
            else self.config.axon.fast_api_port
        )
        self.full_address = str(self.config.axon.ip) + ":" + str(self.config.axon.port)
        self.started = False

        # Instantiate FastAPI
        if not self.config.axon.disable_fast_api:
            self.fastapi_app = FastAPI()
            self.fast_config = uvicorn.Config( self.fastapi_app, host = '0.0.0.0', port = self.config.axon.fast_api_port, log_level="info")
            self.fast_server = FastAPIThreadedServer( config = self.fast_config )
            self.router = APIRouter()
            self.router.add_api_route("/", self.fast_api_info, methods=["GET"])
            self.fastapi_app.include_router( self.router )

        # Build priority thread pool
        self.priority_threadpool = bittensor.prioritythreadpool(config=self.config.axon)

        # Build interceptor.
        self.receiver_hotkey = self.wallet.hotkey.ss58_address
        self.auth_interceptor = AuthInterceptor(receiver_hotkey=self.receiver_hotkey)

        # Build grpc server
        if server is None:
            self.thread_pool = futures.ThreadPoolExecutor(max_workers=self.config.axon.max_workers)
            self.server = grpc.server(
                self.thread_pool,
                interceptors=(self.auth_interceptor,),
                maximum_concurrent_rpcs=self.config.axon.maximum_concurrent_rpcs,
                options=[("grpc.keepalive_time_ms", 100000), ("grpc.keepalive_timeout_ms", 500000)],
            )
            self.server.add_insecure_port(self.full_address)
        else:
            self.server = server
            self.thread_pool = server._state.thread_pool
            self.server.add_insecure_port(self.full_address)

    @classmethod
    def config(cls) -> "bittensor.Config":
        """Get config from the argument parser
        Return: bittensor.config object
        """
        parser = argparse.ArgumentParser()
        axon.add_args(parser)
        return bittensor.config(parser)

    @classmethod
    def help(cls):
        """Print help to stdout"""
        parser = argparse.ArgumentParser()
        cls.add_args(parser)
        print(cls.__new__.__doc__)
        parser.print_help()

    @classmethod
    def add_args(cls, parser: argparse.ArgumentParser, prefix: str = None):
        """Accept specific arguments from parser"""
        prefix_str = "" if prefix is None else prefix + "."
        if prefix is not None:
            if not hasattr(bittensor.defaults, prefix):
                setattr(bittensor.defaults, prefix, bittensor.Config())
            getattr(bittensor.defaults, prefix).axon = bittensor.defaults.axon

        bittensor.prioritythreadpool.add_args(parser, prefix=prefix_str + "axon")
        try:
            parser.add_argument(
                "--" + prefix_str + "axon.port",
                type=int,
                help="""The local port this axon endpoint is bound to. i.e. 8091""",
                default=bittensor.defaults.axon.port,
            )
            parser.add_argument(
                "--" + prefix_str + "axon.ip",
                type=str,
                help="""The local ip this axon binds to. ie. [::]""",
                default=bittensor.defaults.axon.ip,
            )
            parser.add_argument(
                "--" + prefix_str + "axon.external_port",
                type=int,
                required=False,
                help="""The public port this axon broadcasts to the network. i.e. 8091""",
                default=bittensor.defaults.axon.external_port,
            )
            parser.add_argument(
                "--" + prefix_str + "axon.fast_api_port",
                type = int,
                help = """The local port this axon fast api endpoint is bound to. i.e. 8092""",
                default = bittensor.defaults.axon.fast_api_port,
            )
            parser.add_argument(
                "--" + prefix_str + "axon.external_fast_api_port",
                type = int,
                required = False,
                help = """The public fast api port this axon broadcasts to the network. i.e. 8092""",
                default = bittensor.defaults.axon.external_fast_api_port,
            )
            parser.add_argument(
                "--" + prefix_str + "axon.external_ip",
                type=str,
                required=False,
                help="""The external ip this axon broadcasts to the network to. ie. [::]""",
                default=bittensor.defaults.axon.external_ip,
            )
            parser.add_argument(
                "--" + prefix_str + "axon.max_workers",
                type=int,
                help="""The maximum number connection handler threads working simultaneously on this endpoint.
                        The grpc server distributes new worker threads to service requests up to this number.""",
                default=bittensor.defaults.axon.max_workers,
            )
            parser.add_argument(
                "--" + prefix_str + "axon.maximum_concurrent_rpcs",
                type=int,
                help="""Maximum number of allowed active connections""",
                default=bittensor.defaults.axon.maximum_concurrent_rpcs,
            )
            parser.add_argument(
                "--" + prefix_str + "axon.disable_fast_api",
                dest = "axon.disable_fast_api", 
                action = 'store_true',
                default = bittensor.defaults.axon.disable_fast_api
            )
        except argparse.ArgumentError:
            # re-parsing arguments.
            pass

    @classmethod
    def add_defaults(cls, defaults):
        """Adds parser defaults to object from enviroment variables."""
        defaults.axon = bittensor.Config()
        defaults.axon.port = (
            os.getenv("BT_AXON_PORT") if os.getenv("BT_AXON_PORT") is not None else 8091
        )
        defaults.axon.ip = os.getenv("BT_AXON_IP") if os.getenv("BT_AXON_IP") is not None else "[::]"
        defaults.axon.fast_api_port = os.getenv("BT_AXON_FAST_API_PORT") or 8092
        defaults.axon.external_port = (
            os.getenv("BT_AXON_EXTERNAL_PORT")
            if os.getenv("BT_AXON_EXTERNAL_PORT") is not None
            else None
        )
        defaults.axon.external_fast_api_port = os.getenv("BT_AXON_EXTERNAL_FAST_API_PORT") or None
        defaults.axon.external_ip = (
            os.getenv("BT_AXON_EXTERNAL_IP") if os.getenv("BT_AXON_EXTERNAL_IP") is not None else None
        )
        defaults.axon.max_workers = (
            os.getenv("BT_AXON_MAX_WORERS") if os.getenv("BT_AXON_MAX_WORERS") is not None else 10
        )
        defaults.axon.maximum_concurrent_rpcs = (
            os.getenv("BT_AXON_MAXIMUM_CONCURRENT_RPCS")
            if os.getenv("BT_AXON_MAXIMUM_CONCURRENT_RPCS") is not None
            else 400
        )
        defaults.axon.disable_fast_api = os.getenv("BT_AXON_DISABLE_FAST_API") or False

    @classmethod
    def check_config(cls, config: "bittensor.Config"):
        """Check config for axon port and wallet"""
        assert (
            config.axon.port > 1024 and config.axon.port < 65535
        ), "port must be in range [1024, 65535]"
        assert config.axon.external_port is None or (
            config.axon.external_port > 1024 and config.axon.external_port < 65535
        ), "external port must be in range [1024, 65535]"
        assert (
            config.axon.fast_api_port > 1024 and config.axon.fast_api_port < 65535
        ), "fast api port must be in range [1024, 65535]"
        assert config.axon.external_fast_api_port is None or (
            config.axon.external_fast_api_port > 1024 and config.axon.external_fast_api_port < 65535
        ), "external fast api port must be in range [1024, 65535]"

    def __str__(self) -> str:
        return "Axon({}, {}, {}, {}, {})".format(
            self.ip,
            self.port,
            self.external_fast_api_port,
            self.wallet.hotkey.ss58_address,
            "started" if self.started else "stopped",
        )

    def __repr__(self) -> str:
        return self.__str__()

    def __del__(self):
        r"""Called when this axon is deleted, ensures background threads shut down properly."""
        self.stop()

    def start(self) -> "bittensor.axon":
        r"""Starts the standalone axon GRPC server thread."""
        if not self.config.axon.disable_fast_api and self.fast_server:
            self.fast_server.start()
        if self.server is not None:
            self.server.stop(grace=1)
        self.server.start()
        self.started = True
        return self

    def stop(self) -> "bittensor.axon":
        r"""Stop the axon grpc server."""
        if not self.config.axon.disable_fast_api and self.fast_server:
            self.fast_server.stop()
        if hasattr(self, "server") and self.server is not None:
            self.server.stop(grace=1)
        self.started = False


class AuthInterceptor(grpc.ServerInterceptor):
    """Creates a new server interceptor that authenticates incoming messages from passed arguments."""

    def __init__(
        self,
        receiver_hotkey: str,
    ):
        r"""Creates a new server interceptor that authenticates incoming messages from passed arguments.
        Args:
            receiver_hotkey(str):
                the SS58 address of the hotkey which should be targeted by RPCs
        """
        super().__init__()
        self.nonces = {}
        self.receiver_hotkey = receiver_hotkey


    def parse_signature_v2(self, signature: str) -> Optional[Tuple[int, str, str, str]]:
        r"""Attempts to parse a signature using the v2 format"""
        parts = signature.split(".")
        if len(parts) != 4:
            return None
        try:
            nonce = int(parts[0])
        except ValueError:
            return None
        sender_hotkey = parts[1]
        signature = parts[2]
        receptor_uuid = parts[3]
        return (nonce, sender_hotkey, signature, receptor_uuid)

    def parse_signature(self, metadata: Dict[str, str]) -> Tuple[int, str, str, str]:
        r"""Attempts to parse a signature from the metadata"""
        signature = metadata.get("bittensor-signature")
        version = metadata.get('bittensor-version')
        if signature is None:
            raise Exception("Request signature missing")
        if int(version) < 510:
            raise Exception("Incorrect Version")
        parts = self.parse_signature_v2(signature)
        if parts is not None:
            return parts
        raise Exception("Unknown signature format")

    def check_signature(
        self,
        nonce: int,
        sender_hotkey: str,
        signature: str,
        receptor_uuid: str,
    ):
        r"""verification of signature in metadata. Uses the pubkey and nonce"""
        keypair = Keypair(ss58_address=sender_hotkey)
        # Build the expected message which was used to build the signature.
        message = f"{nonce}.{sender_hotkey}.{self.receiver_hotkey}.{receptor_uuid}"

        # Build the key which uniquely identifies the endpoint that has signed
        # the message.
        endpoint_key = f"{sender_hotkey}:{receptor_uuid}"

        if endpoint_key in self.nonces.keys():
            previous_nonce = self.nonces[endpoint_key]
            # Nonces must be strictly monotonic over time.
            if nonce <= previous_nonce:
                raise Exception("Nonce is too small")

        if not keypair.verify(message, signature):
            raise Exception("Signature mismatch")
        self.nonces[endpoint_key] = nonce

    def intercept_service(self, continuation, handler_call_details):
        r"""Authentication between bittensor nodes. Intercepts messages and checks them"""
        metadata = dict(handler_call_details.invocation_metadata)

        try:
            (
                nonce,
                sender_hotkey,
                signature,
                receptor_uuid,
            ) = self.parse_signature(metadata)

            # signature checking
            self.check_signature(
                nonce, sender_hotkey, signature, receptor_uuid
            )

            return continuation(handler_call_details)

        except Exception as e:
            message = str(e)
            abort = lambda _, ctx: ctx.abort(grpc.StatusCode.UNAUTHENTICATED, message)
            return grpc.unary_unary_rpc_method_handler(abort)


METADATA_BUFFER_SIZE = 250

@dataclass
class axon_info:

    version: int
    ip: str
    port: int
    ip_type: int
    hotkey: str
    coldkey: str
    protocol:int = 4,
    placeholder1:int = 0,
    placeholder2:int = 0,

    @property
    def is_serving(self) -> bool:
        """ True if the endpoint is serving. """
        if self.ip == '0.0.0.0': return False
        else:return True

    def ip_str(self) -> str:
        """ Return the whole ip as string """
        return net.ip__str__(self.ip_type, self.ip, self.port)

    def __eq__ (self, other: 'axon_info'):
        if other == None: return False
        if self.version == other.version and self.ip == other.ip and self.port == other.port and self.ip_type == other.ip_type and self.coldkey == other.coldkey and self.hotkey == other.hotkey: return True
        else: return False

    def __str__(self):
        return "axon_info( {}, {}, {}, {} )".format( str(self.ip_str()), str(self.hotkey), str(self.coldkey), self.version)

    def __repr__(self):
        return self.__str__()

    @classmethod
    def from_neuron_info(cls, neuron_info: dict ) -> 'axon_info':
        """ Converts a dictionary to an axon_info object. """
        return cls(
            version = neuron_info['axon_info']['version'],
            ip = bittensor.utils.networking.int_to_ip(int(neuron_info['axon_info']['ip'])),
            port = neuron_info['axon_info']['port'],
            ip_type = neuron_info['axon_info']['ip_type'],
            hotkey = neuron_info['hotkey'],
            coldkey = neuron_info['coldkey'],
        )

    def to_parameter_dict( self ) -> 'torch.nn.ParameterDict':
        r""" Returns a torch tensor of the subnet info.
        """
        return torch.nn.ParameterDict(
            self.__dict__
        )

    @classmethod
    def from_parameter_dict( cls, parameter_dict: 'torch.nn.ParameterDict' ) -> 'axon_info':
        r""" Returns an axon_info object from a torch parameter_dict.
        """
        return cls( **dict(parameter_dict) )<|MERGE_RESOLUTION|>--- conflicted
+++ resolved
@@ -31,7 +31,6 @@
 from dataclasses import dataclass
 from substrateinterface import Keypair
 import bittensor.utils.networking as net
-<<<<<<< HEAD
 from typing import Callable, Dict, Optional, Tuple
 
 import uvicorn
@@ -75,49 +74,6 @@
             self.should_exit = True
 
 
-import uvicorn
-from fastapi import FastAPI, APIRouter
-
-""" FastAPI server that runs in a thread. 
-"""
-class FastAPIThreadedServer(uvicorn.Server):
-    should_exit: bool = False
-    is_running: bool = False
-
-    def install_signal_handlers(self):
-        pass
-
-    @contextlib.contextmanager
-    def run_in_thread(self):
-        thread = threading.Thread(target=self.run, daemon=True)
-        thread.start()
-        try:
-            while not self.started:
-                time.sleep(1e-3)
-            yield
-        finally:
-            self.should_exit = True
-            thread.join()
-
-    def _wrapper_run(self):
-        with self.run_in_thread():
-            while not self.should_exit:
-                time.sleep(1e-3)
-
-    def start(self):
-        if not self.is_running:
-            self.should_exit = False
-            thread = threading.Thread(target=self._wrapper_run, daemon=True)
-            thread.start()
-            self.is_running = True
-
-    def stop(self):
-        if self.is_running:
-            self.should_exit = True
-
-=======
-from typing import Dict, Optional, Tuple
->>>>>>> b7042344
 
 class axon:
     """ Axon object for serving synapse receptors. """
@@ -151,12 +107,9 @@
         max_workers: Optional[int] = None,
         server: "grpc._server._Server" = None,
         maximum_concurrent_rpcs: Optional[int] = None,
-<<<<<<< HEAD
         disable_fast_api: Optional[bool] = None,
         fast_api_port: Optional[int] = None,
         external_fast_api_port: Optional[int] = None,
-=======
->>>>>>> b7042344
     ) -> "bittensor.Axon":
         r"""Creates a new bittensor.Axon object from passed arguments.
         Args:
@@ -176,15 +129,12 @@
                 Used to create the threadpool if not passed, specifies the number of active threads servicing requests.
             maximum_concurrent_rpcs (:type:`Optional[int]`, `optional`):
                 Maximum allowed concurrently processed RPCs.
-<<<<<<< HEAD
             disable_fast_api (:obj:`Optional[bool]`, `optional`):
                 turn off http fast api entrypoint server.
             fast_api_port (:type:`Optional[int]`, `optional`):
                 The port to run the fastapi server on.
             external_fast_api_port (:type:`Optional[int]`, `optional`):
                 The port to broadcast the fastapi server on.
-=======
->>>>>>> b7042344
         """
         self.metagraph = metagraph
         self.wallet = wallet
