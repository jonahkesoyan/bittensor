--- conflicted
+++ resolved
@@ -94,15 +94,5 @@
     SenateLeaveCommand,
     VoteCommand,
 )
-<<<<<<< HEAD
-from .network import (
-    RegisterSubnetworkCommand,
-    SubnetLockCostCommand,
-    SubnetListCommand,
-    SubnetSudoCommand,
-    SubnetHyperparamsCommand,
-)
-=======
 from .network import RegisterSubnetworkCommand, SubnetLockCostCommand, SubnetListCommand, SubnetSudoCommand, SubnetHyperparamsCommand, SubnetGetHyperparamsCommand
->>>>>>> 38d172ae
 from .root import RootRegisterCommand, RootList, RootSetWeightsCommand