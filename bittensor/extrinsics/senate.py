# The MIT License (MIT)
# Copyright © 2021 Yuma Rao
# Copyright © 2023 Opentensor Foundation

# Permission is hereby granted, free of charge, to any person obtaining a copy of this software and associated
# documentation files (the “Software”), to deal in the Software without restriction, including without limitation
# the rights to use, copy, modify, merge, publish, distribute, sublicense, and/or sell copies of the Software,
# and to permit persons to whom the Software is furnished to do so, subject to the following conditions:

# The above copyright notice and this permission notice shall be included in all copies or substantial portions of
# the Software.

# THE SOFTWARE IS PROVIDED “AS IS”, WITHOUT WARRANTY OF ANY KIND, EXPRESS OR IMPLIED, INCLUDING BUT NOT LIMITED TO
# THE WARRANTIES OF MERCHANTABILITY, FITNESS FOR A PARTICULAR PURPOSE AND NONINFRINGEMENT. IN NO EVENT SHALL
# THE AUTHORS OR COPYRIGHT HOLDERS BE LIABLE FOR ANY CLAIM, DAMAGES OR OTHER LIABILITY, WHETHER IN AN ACTION
# OF CONTRACT, TORT OR OTHERWISE, ARISING FROM, OUT OF OR IN CONNECTION WITH THE SOFTWARE OR THE USE OR OTHER
# DEALINGS IN THE SOFTWARE.

# Imports
import bittensor

import time
from rich.prompt import Confirm
from ..errors import *


def register_senate_extrinsic(
    subtensor: "bittensor.subtensor",
    wallet: "bittensor.wallet",
    wait_for_inclusion: bool = False,
    wait_for_finalization: bool = True,
    prompt: bool = False,
) -> bool:
    r"""Registers the wallet to chain for senate voting.
    Args:
        wallet (bittensor.wallet):
            bittensor wallet object.
        wait_for_inclusion (bool):
            If set, waits for the extrinsic to enter a block before returning true,
            or returns false if the extrinsic fails to enter the block within the timeout.
        wait_for_finalization (bool):
            If set, waits for the extrinsic to be finalized on the chain before returning true,
            or returns false if the extrinsic fails to be finalized within the timeout.
        prompt (bool):
            If true, the call waits for confirmation from the user before proceeding.
    Returns:
        success (bool):
            flag is true if extrinsic was finalized or included in the block.
            If we did not wait for finalization / inclusion, the response is true.
    """
    wallet.coldkey  # unlock coldkey
    wallet.hotkey  # unlock hotkey

    if prompt:
        # Prompt user for confirmation.
        if not Confirm.ask(f"Register delegate hotkey to senate?"):
            return False

    with bittensor.__console__.status(":satellite: Registering with senate..."):
        with subtensor.substrate as substrate:
            # create extrinsic call
            call = substrate.compose_call(
                call_module="SubtensorModule",
                call_function="join_senate",
                call_params={"hotkey": wallet.hotkey.ss58_address},
            )
            extrinsic = substrate.create_signed_extrinsic(
                call=call, keypair=wallet.coldkey
            )
            response = substrate.submit_extrinsic(
                extrinsic,
                wait_for_inclusion=wait_for_inclusion,
                wait_for_finalization=wait_for_finalization,
            )

            # We only wait here if we expect finalization.
            if not wait_for_finalization and not wait_for_inclusion:
<<<<<<< HEAD
=======
                bittensor.__console__.print(
                    ":white_heavy_check_mark: [green]Sent[/green]"
                )
>>>>>>> 67d60c2e
                return True

            # process if registration successful
            response.process_events()
            if not response.is_success:
                bittensor.__console__.print(
                    ":cross_mark: [red]Failed[/red]: error:{}".format(
                        response.error_message
                    )
                )
                time.sleep(0.5)

            # Successful registration, final check for membership
            else:
                is_registered = wallet.is_senate_member(subtensor)

                if is_registered:
                    bittensor.__console__.print(
                        ":white_heavy_check_mark: [green]Registered[/green]"
                    )
                    return True
                else:
                    # neuron not found, try again
                    bittensor.__console__.print(
                        ":cross_mark: [red]Unknown error. Senate membership not found.[/red]"
                    )


def leave_senate_extrinsic(
    subtensor: "bittensor.subtensor",
    wallet: "bittensor.wallet",
    wait_for_inclusion: bool = False,
    wait_for_finalization: bool = True,
    prompt: bool = False,
) -> bool:
    r"""Removes the wallet from chain for senate voting.
    Args:
        wallet (bittensor.wallet):
            bittensor wallet object.
        wait_for_inclusion (bool):
            If set, waits for the extrinsic to enter a block before returning true,
            or returns false if the extrinsic fails to enter the block within the timeout.
        wait_for_finalization (bool):
            If set, waits for the extrinsic to be finalized on the chain before returning true,
            or returns false if the extrinsic fails to be finalized within the timeout.
        prompt (bool):
            If true, the call waits for confirmation from the user before proceeding.
    Returns:
        success (bool):
            flag is true if extrinsic was finalized or included in the block.
            If we did not wait for finalization / inclusion, the response is true.
    """
    wallet.coldkey  # unlock coldkey
    wallet.hotkey  # unlock hotkey

    if prompt:
        # Prompt user for confirmation.
        if not Confirm.ask(f"Remove delegate hotkey from senate?"):
            return False

    with bittensor.__console__.status(":satellite: Leaving senate..."):
        with subtensor.substrate as substrate:
            # create extrinsic call
            call = substrate.compose_call(
                call_module="SubtensorModule",
                call_function="leave_senate",
                call_params={"hotkey": wallet.hotkey.ss58_address},
            )
            extrinsic = substrate.create_signed_extrinsic(
                call=call, keypair=wallet.coldkey
            )
            response = substrate.submit_extrinsic(
                extrinsic,
                wait_for_inclusion=wait_for_inclusion,
                wait_for_finalization=wait_for_finalization,
            )

            # We only wait here if we expect finalization.
            if not wait_for_finalization and not wait_for_inclusion:
<<<<<<< HEAD
=======
                bittensor.__console__.print(
                    ":white_heavy_check_mark: [green]Sent[/green]"
                )
>>>>>>> 67d60c2e
                return True

            # process if registration successful
            response.process_events()
            if not response.is_success:
                bittensor.__console__.print(
                    ":cross_mark: [red]Failed[/red]: error:{}".format(
                        response.error_message
                    )
                )
                time.sleep(0.5)

            # Successful registration, final check for membership
            else:
                is_registered = wallet.is_senate_member(subtensor)

                if not is_registered:
                    bittensor.__console__.print(
                        ":white_heavy_check_mark: [green]Left senate[/green]"
                    )
                    return True
                else:
                    # neuron not found, try again
                    bittensor.__console__.print(
                        ":cross_mark: [red]Unknown error. Senate membership still found.[/red]"
                    )


def vote_senate_extrinsic(
    subtensor: "bittensor.subtensor",
    wallet: "bittensor.wallet",
    proposal_hash: str,
    proposal_idx: int,
    vote: bool,
    wait_for_inclusion: bool = False,
    wait_for_finalization: bool = True,
    prompt: bool = False,
) -> bool:
    r"""Removes the wallet from chain for senate voting.
    Args:
        wallet (bittensor.wallet):
            bittensor wallet object.
        wait_for_inclusion (bool):
            If set, waits for the extrinsic to enter a block before returning true,
            or returns false if the extrinsic fails to enter the block within the timeout.
        wait_for_finalization (bool):
            If set, waits for the extrinsic to be finalized on the chain before returning true,
            or returns false if the extrinsic fails to be finalized within the timeout.
        prompt (bool):
            If true, the call waits for confirmation from the user before proceeding.
    Returns:
        success (bool):
            flag is true if extrinsic was finalized or included in the block.
            If we did not wait for finalization / inclusion, the response is true.
    """
    wallet.coldkey  # unlock coldkey
    wallet.hotkey  # unlock hotkey

    if prompt:
        # Prompt user for confirmation.
        if not Confirm.ask("Cast a vote of {}?".format(vote)):
            return False

    with bittensor.__console__.status(":satellite: Casting vote.."):
        with subtensor.substrate as substrate:
            # create extrinsic call
            call = substrate.compose_call(
                call_module="SubtensorModule",
                call_function="vote",
                call_params={
                    "hotkey": wallet.hotkey.ss58_address,
                    "proposal": proposal_hash,
                    "index": proposal_idx,
                    "approve": vote,
                },
            )
            extrinsic = substrate.create_signed_extrinsic(
                call=call, keypair=wallet.coldkey
            )
            response = substrate.submit_extrinsic(
                extrinsic,
                wait_for_inclusion=wait_for_inclusion,
                wait_for_finalization=wait_for_finalization,
            )

            # We only wait here if we expect finalization.
            if not wait_for_finalization and not wait_for_inclusion:
<<<<<<< HEAD
=======
                bittensor.__console__.print(
                    ":white_heavy_check_mark: [green]Sent[/green]"
                )
>>>>>>> 67d60c2e
                return True

            # process if vote successful
            response.process_events()
            if not response.is_success:
                bittensor.__console__.print(
                    ":cross_mark: [red]Failed[/red]: error:{}".format(
                        response.error_message
                    )
                )
                time.sleep(0.5)

            # Successful vote, final check for data
            else:
                vote_data = subtensor.get_vote_data(proposal_hash)
                has_voted = (
                    vote_data["ayes"].count(wallet.hotkey.ss58_address) > 0
                    or vote_data["nays"].count(wallet.hotkey.ss58_address) > 0
                )

                if has_voted:
                    bittensor.__console__.print(
                        ":white_heavy_check_mark: [green]Vote cast.[/green]"
                    )
                    return True
                else:
                    # hotkey not found in ayes/nays
                    bittensor.__console__.print(
                        ":cross_mark: [red]Unknown error. Couldn't find vote.[/red]"
                    )<|MERGE_RESOLUTION|>--- conflicted
+++ resolved
@@ -75,12 +75,6 @@
 
             # We only wait here if we expect finalization.
             if not wait_for_finalization and not wait_for_inclusion:
-<<<<<<< HEAD
-=======
-                bittensor.__console__.print(
-                    ":white_heavy_check_mark: [green]Sent[/green]"
-                )
->>>>>>> 67d60c2e
                 return True
 
             # process if registration successful
@@ -160,12 +154,6 @@
 
             # We only wait here if we expect finalization.
             if not wait_for_finalization and not wait_for_inclusion:
-<<<<<<< HEAD
-=======
-                bittensor.__console__.print(
-                    ":white_heavy_check_mark: [green]Sent[/green]"
-                )
->>>>>>> 67d60c2e
                 return True
 
             # process if registration successful
@@ -253,12 +241,6 @@
 
             # We only wait here if we expect finalization.
             if not wait_for_finalization and not wait_for_inclusion:
-<<<<<<< HEAD
-=======
-                bittensor.__console__.print(
-                    ":white_heavy_check_mark: [green]Sent[/green]"
-                )
->>>>>>> 67d60c2e
                 return True
 
             # process if vote successful
