# The MIT License (MIT)
# Copyright © 2021 Yuma Rao
# Copyright © 2023 Opentensor Foundation

# Permission is hereby granted, free of charge, to any person obtaining a copy of this software and associated
# documentation files (the “Software”), to deal in the Software without restriction, including without limitation
# the rights to use, copy, modify, merge, publish, distribute, sublicense, and/or sell copies of the Software,
# and to permit persons to whom the Software is furnished to do so, subject to the following conditions:

# The above copyright notice and this permission notice shall be included in all copies or substantial portions of
# the Software.

# THE SOFTWARE IS PROVIDED “AS IS”, WITHOUT WARRANTY OF ANY KIND, EXPRESS OR IMPLIED, INCLUDING BUT NOT LIMITED TO
# THE WARRANTIES OF MERCHANTABILITY, FITNESS FOR A PARTICULAR PURPOSE AND NONINFRINGEMENT. IN NO EVENT SHALL
# THE AUTHORS OR COPYRIGHT HOLDERS BE LIABLE FOR ANY CLAIM, DAMAGES OR OTHER LIABILITY, WHETHER IN AN ACTION
# OF CONTRACT, TORT OR OTHERWISE, ARISING FROM, OUT OF OR IN CONNECTION WITH THE SOFTWARE OR THE USE OR OTHER
# DEALINGS IN THE SOFTWARE.

import bittensor

import torch
import time
from rich.prompt import Confirm
from typing import List, Union, Optional, Tuple
from bittensor.utils.registration import POWSolution, create_pow


def register_extrinsic(
    subtensor: "bittensor.subtensor",
    wallet: "bittensor.wallet",
    netuid: int,
    wait_for_inclusion: bool = False,
    wait_for_finalization: bool = True,
    prompt: bool = False,
    max_allowed_attempts: int = 3,
    output_in_place: bool = True,
    cuda: bool = False,
    dev_id: Union[List[int], int] = 0,
    TPB: int = 256,
    num_processes: Optional[int] = None,
    update_interval: Optional[int] = None,
    log_verbose: bool = False,
) -> bool:
    r"""Registers the wallet to chain.
    Args:
        wallet (bittensor.wallet):
            bittensor wallet object.
        netuid (int):
            The netuid of the subnet to register on.
        wait_for_inclusion (bool):
            If set, waits for the extrinsic to enter a block before returning true,
            or returns false if the extrinsic fails to enter the block within the timeout.
        wait_for_finalization (bool):
            If set, waits for the extrinsic to be finalized on the chain before returning true,
            or returns false if the extrinsic fails to be finalized within the timeout.
        prompt (bool):
            If true, the call waits for confirmation from the user before proceeding.
        max_allowed_attempts (int):
            Maximum number of attempts to register the wallet.
        cuda (bool):
            If true, the wallet should be registered using CUDA device(s).
        dev_id (Union[List[int], int]):
            The CUDA device id to use, or a list of device ids.
        TPB (int):
            The number of threads per block (CUDA).
        num_processes (int):
            The number of processes to use to register.
        update_interval (int):
            The number of nonces to solve between updates.
        log_verbose (bool):
            If true, the registration process will log more information.
    Returns:
        success (bool):
            flag is true if extrinsic was finalized or uncluded in the block.
            If we did not wait for finalization / inclusion, the response is true.
    """
    if not subtensor.subnet_exists(netuid):
        bittensor.__console__.print(
            ":cross_mark: [red]Failed[/red]: error: [bold white]subnet:{}[/bold white] does not exist.".format(
                netuid
            )
        )
        return False

    with bittensor.__console__.status(
        f":satellite: Checking Account on [bold]subnet:{netuid}[/bold]..."
    ):
        neuron = subtensor.get_neuron_for_pubkey_and_subnet(
            wallet.hotkey.ss58_address, netuid=netuid
        )
        if not neuron.is_null:
<<<<<<< HEAD
            bittensor.logging.debug(f'Wallet {wallet} is already registered on {neuron.netuid} with {neuron.uid}')
=======
            bittensor.__console__.print(
                ":white_heavy_check_mark: [green]Already Registered[/green]:\n"
                "uid: [bold white]{}[/bold white]\n"
                "netuid: [bold white]{}[/bold white]\n"
                "hotkey: [bold white]{}[/bold white]\n"
                "coldkey: [bold white]{}[/bold white]".format(
                    neuron.uid, neuron.netuid, neuron.hotkey, neuron.coldkey
                )
            )
>>>>>>> 67d60c2e
            return True

    if prompt:
        if not Confirm.ask(
            "Continue Registration?\n  hotkey:     [bold white]{}[/bold white]\n  coldkey:    [bold white]{}[/bold white]\n  network:    [bold white]{}[/bold white]".format(
                wallet.hotkey.ss58_address,
                wallet.coldkeypub.ss58_address,
                subtensor.network,
            )
        ):
            return False

    # Attempt rolling registration.
    attempts = 1
    while True:
        bittensor.__console__.print(
            ":satellite: Registering...({}/{})".format(attempts, max_allowed_attempts)
        )
        # Solve latest POW.
        if cuda:
            if not torch.cuda.is_available():
                if prompt:
                    bittensor.__console__.error("CUDA is not available.")
                return False
            pow_result: Optional[POWSolution] = create_pow(
                subtensor,
                wallet,
                netuid,
                output_in_place,
                cuda=cuda,
                dev_id=dev_id,
                TPB=TPB,
                num_processes=num_processes,
                update_interval=update_interval,
                log_verbose=log_verbose,
            )
        else:
            pow_result: Optional[POWSolution] = create_pow(
                subtensor,
                wallet,
                netuid,
                output_in_place,
                cuda=cuda,
                num_processes=num_processes,
                update_interval=update_interval,
                log_verbose=log_verbose,
            )

        # pow failed
        if not pow_result:
            # might be registered already on this subnet
            is_registered = subtensor.is_hotkey_registered(
                netuid=netuid, hotkey_ss58=wallet.hotkey.ss58_address
            )
            if is_registered:
                bittensor.__console__.print(
                    f":white_heavy_check_mark: [green]Already registered on netuid:{netuid}[/green]"
                )
                return True

        # pow successful, proceed to submit pow to chain for registration
        else:
            with bittensor.__console__.status(":satellite: Submitting POW..."):
                # check if pow result is still valid
                while not pow_result.is_stale(subtensor=subtensor):
                    result: Tuple[bool, Optional[str]] = subtensor._do_pow_register(
                        netuid=netuid,
                        wallet=wallet,
                        pow_result=pow_result,
                        wait_for_inclusion=wait_for_inclusion,
                        wait_for_finalization=wait_for_finalization,
                    )
                    success, err_msg = result

                    if success != True or success == False:
                        if "key is already registered" in err_msg:
                            # Error meant that the key is already registered.
                            bittensor.__console__.print(
                                f":white_heavy_check_mark: [green]Already Registered on [bold]subnet:{netuid}[/bold][/green]"
                            )
                            return True

                        bittensor.__console__.print(
                            ":cross_mark: [red]Failed[/red]: error:{}".format(err_msg)
                        )
                        time.sleep(0.5)

                    # Successful registration, final check for neuron and pubkey
                    else:
                        bittensor.__console__.print(":satellite: Checking Balance...")
                        is_registered = subtensor.is_hotkey_registered(
                            netuid=netuid, hotkey_ss58=wallet.hotkey.ss58_address
                        )
                        if is_registered:
                            bittensor.__console__.print(
                                ":white_heavy_check_mark: [green]Registered[/green]"
                            )
                            return True
                        else:
                            # neuron not found, try again
                            bittensor.__console__.print(
                                ":cross_mark: [red]Unknown error. Neuron not found.[/red]"
                            )
                            continue
                else:
                    # Exited loop because pow is no longer valid.
                    bittensor.__console__.print("[red]POW is stale.[/red]")
                    # Try again.
                    continue

        if attempts < max_allowed_attempts:
            # Failed registration, retry pow
            attempts += 1
            bittensor.__console__.print(
                ":satellite: Failed registration, retrying pow ...({}/{})".format(
                    attempts, max_allowed_attempts
                )
            )
        else:
            # Failed to register after max attempts.
            bittensor.__console__.print("[red]No more attempts.[/red]")
            return False


def burned_register_extrinsic(
    subtensor: "bittensor.subtensor",
    wallet: "bittensor.wallet",
    netuid: int,
    wait_for_inclusion: bool = False,
    wait_for_finalization: bool = True,
    prompt: bool = False,
) -> bool:
    r"""Registers the wallet to chain by recycling TAO.
    Args:
        wallet (bittensor.wallet):
            bittensor wallet object.
        netuid (int):
            The netuid of the subnet to register on.
        wait_for_inclusion (bool):
            If set, waits for the extrinsic to enter a block before returning true,
            or returns false if the extrinsic fails to enter the block within the timeout.
        wait_for_finalization (bool):
            If set, waits for the extrinsic to be finalized on the chain before returning true,
            or returns false if the extrinsic fails to be finalized within the timeout.
        prompt (bool):
            If true, the call waits for confirmation from the user before proceeding.
    Returns:
        success (bool):
            flag is true if extrinsic was finalized or uncluded in the block.
            If we did not wait for finalization / inclusion, the response is true.
    """
    if not subtensor.subnet_exists(netuid):
        bittensor.__console__.print(
            ":cross_mark: [red]Failed[/red]: error: [bold white]subnet:{}[/bold white] does not exist.".format(
                netuid
            )
        )
        return False

    wallet.coldkey  # unlock coldkey
    with bittensor.__console__.status(
        f":satellite: Checking Account on [bold]subnet:{netuid}[/bold]..."
    ):
        neuron = subtensor.get_neuron_for_pubkey_and_subnet(
            wallet.hotkey.ss58_address, netuid=netuid
        )

        old_balance = subtensor.get_balance(wallet.coldkeypub.ss58_address)

        burn_amount = subtensor.burn(netuid=netuid)
        if not neuron.is_null:
            bittensor.__console__.print(
                ":white_heavy_check_mark: [green]Already Registered[/green]:\n"
                "uid: [bold white]{}[/bold white]\n"
                "netuid: [bold white]{}[/bold white]\n"
                "hotkey: [bold white]{}[/bold white]\n"
                "coldkey: [bold white]{}[/bold white]".format(
                    neuron.uid, neuron.netuid, neuron.hotkey, neuron.coldkey
                )
            )
            return True

    if prompt:
        # Prompt user for confirmation.
        if not Confirm.ask(f"Recycle {burn_amount} to register on subnet:{netuid}?"):
            return False

    with bittensor.__console__.status(":satellite: Recycling TAO for Registration..."):
        success, err_msg = subtensor._do_burned_register(
            netuid=netuid,
            wallet=wallet,
            wait_for_inclusion=wait_for_inclusion,
            wait_for_finalization=wait_for_finalization,
        )

        if success != True or success == False:
            bittensor.__console__.print(
                ":cross_mark: [red]Failed[/red]: error:{}".format(err_msg)
            )
            time.sleep(0.5)

        # Successful registration, final check for neuron and pubkey
        else:
            bittensor.__console__.print(":satellite: Checking Balance...")
            block = subtensor.get_current_block()
            new_balance = subtensor.get_balance(
                wallet.coldkeypub.ss58_address, block=block
            )

            bittensor.__console__.print(
                "Balance:\n  [blue]{}[/blue] :arrow_right: [green]{}[/green]".format(
                    old_balance, new_balance
                )
            )
            is_registered = subtensor.is_hotkey_registered(
                netuid=netuid, hotkey_ss58=wallet.hotkey.ss58_address
            )
            if is_registered:
                bittensor.__console__.print(
                    ":white_heavy_check_mark: [green]Registered[/green]"
                )
                return True
            else:
                # neuron not found, try again
                bittensor.__console__.print(
                    ":cross_mark: [red]Unknown error. Neuron not found.[/red]"
                )<|MERGE_RESOLUTION|>--- conflicted
+++ resolved
@@ -89,19 +89,7 @@
             wallet.hotkey.ss58_address, netuid=netuid
         )
         if not neuron.is_null:
-<<<<<<< HEAD
             bittensor.logging.debug(f'Wallet {wallet} is already registered on {neuron.netuid} with {neuron.uid}')
-=======
-            bittensor.__console__.print(
-                ":white_heavy_check_mark: [green]Already Registered[/green]:\n"
-                "uid: [bold white]{}[/bold white]\n"
-                "netuid: [bold white]{}[/bold white]\n"
-                "hotkey: [bold white]{}[/bold white]\n"
-                "coldkey: [bold white]{}[/bold white]".format(
-                    neuron.uid, neuron.netuid, neuron.hotkey, neuron.coldkey
-                )
-            )
->>>>>>> 67d60c2e
             return True
 
     if prompt:
