--- conflicted
+++ resolved
@@ -40,18 +40,12 @@
         context: grpc.ServicerContext,
     ):
         metadata = dict(context.invocation_metadata())
-<<<<<<< HEAD
-        (_, sender_hotkey, _, _) = synapse.axon.auth_interceptor.parse_signature(
-            metadata
-        )
-=======
         (
             _,
             sender_hotkey,
             _,
             _,
         ) = synapse.axon.auth_interceptor.parse_signature(metadata)
->>>>>>> be31c492
 
         self.completed = False
         self.start_time = time.time()
@@ -182,12 +176,8 @@
                 # Queue the forward call with priority.
                 call.priority = self.priority(call)
                 future = self.axon.priority_threadpool.submit(
-<<<<<<< HEAD
-                    call._apply, priority=call.priority
-=======
                     call._apply,
                     priority=call.priority,
->>>>>>> be31c492
                 )
                 bittensor.logging.trace(
                     "Synapse: {} loaded future: {}".format(self.name, future)
