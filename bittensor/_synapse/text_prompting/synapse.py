--- conflicted
+++ resolved
@@ -1,5 +1,5 @@
 # The MIT License (MIT)
-# Copyright © 2021 Yuma Rao
+# Copyright © 2023 Yuma Rao
 
 # Permission is hereby granted, free of charge, to any person obtaining a copy of this software and associated
 # documentation files (the “Software”), to deal in the Software without restriction, including without limitation
@@ -24,47 +24,6 @@
 from abc import abstractmethod
 import json
 
-<<<<<<< HEAD
-
-<<<<<<< HEAD
-class SynapseForwardMulti( bittensor.SynapseCall ):
-    name: str = "text_prompting_forward_multi"
-    is_forward: bool = True
-    multi_completions: List[ str ] = [""]
-
-    def __init__(
-            self,
-            synapse: "bittensor.TextPromptingSynapseMulti",
-            request_proto: bittensor.proto.MultiForwardTextPromptingRequest,
-            multi_forward_callback: Callable,
-            context: grpc.ServicerContext
-        ):
-        super().__init__( synapse = synapse, request_proto = request_proto, context=context )
-        self.messages: List[ Dict[str, str] ] = request_proto.messages
-        self.formatted_messages = [ json.loads(message) for message in self.messages ]
-        self.multi_forward_callback = multi_forward_callback
-
-    def apply( self ):
-        bittensor.logging.trace( "SynapseForward.apply()" )
-        self.multi_completions = self.multi_forward_callback( messages = self.formatted_messages )
-        bittensor.logging.trace( "SynapseForward.apply() = ", self.multi_completions )
-
-    def get_response_proto( self ) -> bittensor.proto.MultiForwardTextPromptingResponse:
-        bittensor.logging.trace( "SynapseForward.get_response_proto()")
-        return bittensor.MultiForwardTextPromptingResponse( multi_completions = self.multi_completions )
-
-    def get_inputs_shape(self) -> Union[torch.Size, None]:
-        bittensor.logging.trace( "SynapseForward.get_inputs_shape()" )
-        return torch.Size( [ len(message) for message in self.messages ] )
-
-    def get_outputs_shape(self) -> Union[torch.Size, None]:
-        bittensor.logging.trace( "SynapseForward.get_outputs_shape()" )
-        return torch.Size( [ len(self.multi_completions) ]  )
-
-=======
->>>>>>> d11e9923... remove neurons, take out multiforward Synapse
-=======
->>>>>>> b7042344
 class SynapseForward( bittensor.SynapseCall ):
     name: str = "text_prompting_forward"
     is_forward: bool = True
@@ -77,11 +36,7 @@
             forward_callback: Callable,
             context: grpc.ServicerContext
         ):
-<<<<<<< HEAD
-        super().__init__( synapse = synapse, request_proto = request_proto, context=context )
-=======
         super().__init__( synapse = synapse, request_proto = request_proto, context = context )
->>>>>>> b7042344
         self.messages = request_proto.messages
         self.formatted_messages = [ json.loads(message) for message in self.messages ]
         self.forward_callback = forward_callback
@@ -177,17 +132,6 @@
         bittensor.logging.trace( 'Forward: {} '.format( call ) )
         return self.apply( call = call )
 
-<<<<<<< HEAD
-<<<<<<< HEAD
-    def MultiForward( self, request: bittensor.proto.MultiForwardTextPromptingRequest, context: grpc.ServicerContext ) -> bittensor.proto.MultiForwardTextPromptingResponse:
-        call = SynapseForwardMulti( self, request, self.multi_forward, context )
-        bittensor.logging.trace( 'MultiForward: {} '.format( call ) )
-        return self.apply( call = call )
-
-=======
->>>>>>> d11e9923... remove neurons, take out multiforward Synapse
-=======
->>>>>>> b7042344
     def Backward( self, request: bittensor.proto.BackwardTextPromptingRequest, context: grpc.ServicerContext ) -> bittensor.proto.BackwardTextPromptingResponse:
         call = SynapseBackward( self, request, self.backward, context )
         bittensor.logging.trace( 'Backward: {}'.format( call ) )
