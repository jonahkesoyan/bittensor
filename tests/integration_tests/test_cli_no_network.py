# The MIT License (MIT)
# Copyright © 2022 Yuma Rao
# Copyright © 2022-2023 Opentensor Foundation

# Permission is hereby granted, free of charge, to any person obtaining a copy of this software and associated
# documentation files (the “Software”), to deal in the Software without restriction, including without limitation
# the rights to use, copy, modify, merge, publish, distribute, sublicense, and/or sell copies of the Software,
# and to permit persons to whom the Software is furnished to do so, subject to the following conditions:

# The above copyright notice and this permission notice shall be included in all copies or substantial portions of
# the Software.

# THE SOFTWARE IS PROVIDED “AS IS”, WITHOUT WARRANTY OF ANY KIND, EXPRESS OR IMPLIED, INCLUDING BUT NOT LIMITED TO
# THE WARRANTIES OF MERCHANTABILITY, FITNESS FOR A PARTICULAR PURPOSE AND NONINFRINGEMENT. IN NO EVENT SHALL
# THE AUTHORS OR COPYRIGHT HOLDERS BE LIABLE FOR ANY CLAIM, DAMAGES OR OTHER LIABILITY, WHETHER IN AN ACTION
# OF CONTRACT, TORT OR OTHERWISE, ARISING FROM, OUT OF OR IN CONNECTION WITH THE SOFTWARE OR THE USE OR OTHER
# DEALINGS IN THE SOFTWARE.


import unittest
from unittest.mock import MagicMock, patch
from typing import Any
import pytest
from copy import deepcopy
import re

from tests.helpers import get_mock_coldkey

import bittensor


class TestCLINoNetwork(unittest.TestCase):
    _patched_subtensor = None

    @classmethod
    def setUpClass(cls) -> None:
        mock_delegate_info = {
            "hotkey_ss58": "",
            "total_stake": bittensor.Balance.from_rao(0),
            "nominators": [],
            "owner_ss58": "",
            "take": 0.18,
            "validator_permits": [],
            "registrations": [],
            "return_per_1000": bittensor.Balance.from_rao(0),
            "total_daily_return": bittensor.Balance.from_rao(0)
        }
        cls._patched_subtensor = patch('bittensor._subtensor.subtensor_mock.MockSubtensor.__new__', new=MagicMock(
            return_value=MagicMock(
                get_subnets=MagicMock(return_value=[1]), # Mock subnet 1 ONLY.
                block=10_000,
                get_delegates=MagicMock(return_value=[
                    bittensor.DelegateInfo( **mock_delegate_info )
                ]),
            )
        ))
        cls._patched_subtensor.start()

    @classmethod
    def tearDownClass(cls) -> None:
        cls._patched_subtensor.stop()

    def setUp(self):
        self._config = TestCLINoNetwork.construct_config()

    @property
    def config(self):
        copy_ = deepcopy(self._config)
        return copy_

    @staticmethod
    def construct_config():
        defaults = bittensor.Config()

<<<<<<< HEAD
        # Get defaults for this config
        is_set_map = bittensor.config.__fill_is_set_list__(defaults, bittensor.defaults)

        defaults['__is_set'] = is_set_map

        defaults.__fill_with_defaults__(is_set_map, bittensor.defaults)

=======
>>>>>>> 163e9815
        defaults.netuid = 1
        bittensor.subtensor.add_defaults( defaults )
        defaults.subtensor.network = 'mock'
        defaults.no_version_checking = True
        bittensor.axon.add_defaults( defaults )
        bittensor.wallet.add_defaults( defaults )
        bittensor.dataset.add_defaults( defaults )

        return defaults

    def test_check_configs(self):
        config = self.config
        config.no_prompt = True
        config.model = "core_server"
        config.dest = "no_prompt"
        config.amount = 1
        config.mnemonic = "this is a mnemonic"
        config.seed = None
        config.uids = [1,2,3]
        config.weights = [0.25, 0.25, 0.25, 0.25]
        config.no_version_checking = True
        config.ss58_address = bittensor.Keypair.create_from_seed( b'0' * 32 ).ss58_address
        config.public_key_hex = None
        config.proposal_hash = ""

        cli = bittensor.cli

        # Get argparser
        parser = cli.__create_parser__()
        # Get all commands from argparser
        commands = [
            command for command in parser._actions[1].choices
        ]

        def ask_response(prompt: str) -> Any:
            if "delegate index" in prompt:
                return 0
            elif "wallet name" in prompt:
                return "mock"
            elif "hotkey" in prompt:
                return "mock"
        with patch('rich.prompt.Prompt.ask', ask_response):
            for cmd in commands:
                config.command = cmd
                cli.check_config(config)

    def test_new_coldkey( self ):
        config = self.config
        config.wallet.name = "new_coldkey_testwallet"

        config.command = "new_coldkey"
        config.amount = 1
        config.dest = "no_prompt"
        config.model = "core_server"
        config.n_words = 12
        config.use_password = False
        config.no_prompt = True
        config.overwrite_coldkey = True

        cli = bittensor.cli(config)
        cli.run()

    def test_new_hotkey( self ):
        config = self.config
        config.wallet.name = "new_hotkey_testwallet"
        config.command = "new_hotkey"
        config.amount = 1
        config.dest = "no_prompt"
        config.model = "core_server"
        config.n_words = 12
        config.use_password = False
        config.no_prompt = True
        config.overwrite_hotkey = True


        cli = bittensor.cli(config)
        cli.run()

    def test_regen_coldkey( self ):
        config = self.config
        config.wallet.name = "regen_coldkey_testwallet"
        config.command = "regen_coldkey"
        config.amount = 1
        config.dest = "no_prompt"
        config.model = "core_server"
        config.mnemonic = "faculty decade seven jelly gospel axis next radio grain radio remain gentle"
        config.seed = None
        config.n_words = 12
        config.use_password = False
        config.no_prompt = True
        config.overwrite_coldkey = True


        cli = bittensor.cli(config)
        cli.run()

    def test_regen_coldkeypub( self ):
        config = self.config
        config.wallet.name = "regen_coldkeypub_testwallet"
        config.command = "regen_coldkeypub"
        config.ss58_address = "5DD26kC2kxajmwfbbZmVmxhrY9VeeyR1Gpzy9i8wxLUg6zxm"
        config.public_key = None
        config.use_password = False
        config.no_prompt = True
        config.overwrite_coldkeypub = True


        cli = bittensor.cli(config)
        cli.run()

    def test_regen_hotkey( self ):
        config = self.config
        config.wallet.name = "regen_hotkey_testwallet"
        config.command = "regen_hotkey"
        config.amount = 1
        config.model = "core_server"
        config.mnemonic = "faculty decade seven jelly gospel axis next radio grain radio remain gentle"
        config.seed = None
        config.n_words = 12
        config.use_password = False
        config.no_prompt = True
        config.overwrite_hotkey = True


        cli = bittensor.cli(config)
        cli.run()

    def test_list( self ):
        # Mock IO for wallet
        with patch('bittensor.wallet', side_effect=[MagicMock(
            coldkeypub_file=MagicMock(
                exists_on_device=MagicMock(
                    return_value=True # Wallet exists
                ),
                is_encrypted=MagicMock(
                    return_value=False # Wallet is not encrypted
                ),
            ),
            coldkeypub=MagicMock(
                ss58_address=bittensor.Keypair.create_from_mnemonic(
                        bittensor.Keypair.generate_mnemonic()
                ).ss58_address
            )
        ),
        MagicMock(
            hotkey_file=MagicMock(
                exists_on_device=MagicMock(
                    return_value=True # Wallet exists
                ),
                is_encrypted=MagicMock(
                    return_value=False # Wallet is not encrypted
                ),
            ),
            hotkey=MagicMock(
                ss58_address=bittensor.Keypair.create_from_mnemonic(
                        bittensor.Keypair.generate_mnemonic()
                ).ss58_address
            )
        )]):
            config = self.config
            config.wallet.path = 'tmp/walletpath'
            config.wallet.name = 'mock_wallet'
            config.no_prompt = True
            config.command = "list"


            cli = bittensor.cli(config)
            with patch('os.walk', side_effect=[iter(
                    [('/tmp/walletpath', ['mock_wallet'], [])] # 1 wallet dir
            ),
            iter(
                [('/tmp/walletpath/mock_wallet/hotkeys', [], ['hk0'])] # 1 hotkey file
            )]):
                cli.run()

    def test_list_no_wallet( self ):
        # Mock IO for wallet
        with patch('bittensor.Wallet.coldkeypub_file', MagicMock(
            exists_on_device=MagicMock(
                return_value=False # Wallet doesn't exist
            )
        )):
            config = self.config
            config.wallet.path = '/tmp/test_cli_test_list_no_wallet'
            config.no_prompt = True
            config.command = "list"


            cli = bittensor.cli(config)
            # This shouldn't raise an error anymore
            cli.run()

    def test_btcli_help(self):
        """
        Verify the correct help text is output when the --help flag is passed
        """
        with pytest.raises(SystemExit) as pytest_wrapped_e:
            with patch('argparse.ArgumentParser._print_message', return_value=None) as mock_print_message:
                args = [
                    '--help'
                ]
                bittensor.cli(args=args).run()

        # Should try to print help
        mock_print_message.assert_called_once()

        call_args = mock_print_message.call_args
        args, _ = call_args
        help_out = args[0]

        # Expected help output even if parser isn't working well
        ## py3.6-3.9 or py3.10+
        assert 'optional arguments' in help_out or 'options' in help_out
        # Expected help output if all commands are listed
        assert 'positional arguments' in help_out
        # Verify that cli is printing the help message for
        # Get argparser
        parser = bittensor.cli.__create_parser__()
        # Get all commands from argparser
        commands = [
            command for command in parser._actions[1].choices
        ]
        # Verify that all commands are listed in the help message, AND
        # Verify there are no duplicate commands
        ##  Listed twice. Once in the positional arguments and once in the optional arguments
        for command in commands:
            pat = re.compile(rf'\n\s+({command})[^\S\r\n]+\w')
            matches = pat.findall(help_out)
            self.assertGreaterEqual( len(matches), 1, f"Command {command} not found in help output")
            self.assertLess( len(matches), 2, f"Duplicate command {command} in help output")

    def test_register_cuda_use_cuda_flag(self):
            class ExitEarlyException(Exception):
                """Raised by mocked function to exit early"""
                pass

            base_args = [
                "register",
                "--wallet.path", "tmp/walletpath",
                "--wallet.name", "mock",
                "--wallet.hotkey", "hk0",
                "--no_prompt",
                "--cuda.dev_id", "0",
                "--network", "mock"
            ]
            bittensor.subtensor.check_config = MagicMock(return_value = True)
            with patch('torch.cuda.is_available', return_value=True):
                with patch('bittensor.Subtensor.get_subnets', return_value = [1]):
                    with patch('bittensor.Subtensor.subnet_exists', side_effect=lambda netuid: netuid == 1):
                        with patch('bittensor.Subtensor.register', side_effect=ExitEarlyException):
                            # Should be able to set true without argument
                            args = base_args + [
                                "--subtensor.register.cuda.use_cuda", # should be True without any arugment
                            ]
                            with pytest.raises(ExitEarlyException):
                                cli = bittensor.cli(args=args)
                                cli.run()

                            assert cli.config.subtensor.register.cuda.get('use_cuda') == True # should be None

                            # Should be able to set to false with no argument

                            args = base_args + [
                                "--subtensor.register.cuda.no_cuda",
                            ]
                            with pytest.raises(ExitEarlyException):
                                cli = bittensor.cli(args=args)
                                cli.run()

                            assert cli.config.subtensor.register.cuda.use_cuda == False

class MockException(Exception):
    pass


class TestEmptyArgs(unittest.TestCase):
    """
    Test that the CLI doesn't crash when no args are passed
    """
    _patched_subtensor = None

    @classmethod
    def setUpClass(cls) -> None:
        cls._patched_subtensor = patch('bittensor._subtensor.subtensor_mock.MockSubtensor.__new__', new=MagicMock(
        ))
        cls._patched_subtensor.start()

    @classmethod
    def tearDownClass(cls) -> None:
        cls._patched_subtensor.stop()
    
    @patch('rich.prompt.PromptBase.ask', side_effect=MockException)
    def test_command_no_args(self, patched_prompt_ask):
        # Get argparser
        parser = bittensor.cli.__create_parser__()
        # Get all commands from argparser
        commands = [
            command for command in parser._actions[1].choices
        ]

        # Test that each command can be run with no args
        for command in commands:
            try:
                bittensor.cli(args=[
                    command
                ]).run()
            except MockException:
                pass # Expected exception

            # Should not raise any other exceptions
        

class TestCLIDefaultsNoNetwork(unittest.TestCase):
    _patched_subtensor = None

    @classmethod
    def setUpClass(cls) -> None:
        mock_delegate_info = {
            "hotkey_ss58": "",
            "total_stake": bittensor.Balance.from_rao(0),
            "nominators": [],
            "owner_ss58": "",
            "take": 0.18, 
            "validator_permits": [],
            "registrations": [], 
            "return_per_1000": bittensor.Balance.from_rao(0), 
            "total_daily_return": bittensor.Balance.from_rao(0)
        }
        cls._patched_subtensor = patch('bittensor._subtensor.subtensor_mock.MockSubtensor.__new__', new=MagicMock(
            return_value=MagicMock(
                get_subnets=MagicMock(return_value=[1]), # Mock subnet 1 ONLY.
                block=10_000,
                get_delegates=MagicMock(return_value=[
                    bittensor.DelegateInfo( **mock_delegate_info )
                ]),
            )
        ))
        cls._patched_subtensor.start()

    @classmethod
    def tearDownClass(cls) -> None:
        cls._patched_subtensor.stop()

    def test_inspect_prompt_wallet_name(self):
        # Patch command to exit early
        with patch('bittensor._cli.commands.inspect.InspectCommand.run', return_value=None):

            # Test prompt happens when no wallet name is passed
            with patch('rich.prompt.Prompt.ask') as mock_ask_prompt:
                cli = bittensor.cli(args=[
                        'inspect',
                        # '--wallet.name', 'mock',
                    ])
                cli.run()

                # Prompt happened
                mock_ask_prompt.assert_called_once()

            # Test NO prompt happens when wallet name is passed
            with patch('rich.prompt.Prompt.ask') as mock_ask_prompt:
                cli = bittensor.cli(args=[
                        'inspect',
                        '--wallet.name', 'coolwalletname',
                    ])
                cli.run()

                # NO prompt happened
                mock_ask_prompt.assert_not_called()

            # Test NO prompt happens when wallet name 'default' is passed
            with patch('rich.prompt.Prompt.ask') as mock_ask_prompt:
                cli = bittensor.cli(args=[
                        'inspect',
                        '--wallet.name', 'default',
                    ])
                cli.run()

                # NO prompt happened
                mock_ask_prompt.assert_not_called()

    def test_overview_prompt_wallet_name(self):
        # Patch command to exit early
        with patch('bittensor._cli.commands.overview.OverviewCommand.run', return_value=None):

            # Test prompt happens when no wallet name is passed
            with patch('rich.prompt.Prompt.ask') as mock_ask_prompt:
                cli = bittensor.cli(args=[
                        'overview',
                        # '--wallet.name', 'mock',
                        '--netuid', '1'
                    ])
                cli.run()

                # Prompt happened
                mock_ask_prompt.assert_called_once()

            # Test NO prompt happens when wallet name is passed
            with patch('rich.prompt.Prompt.ask') as mock_ask_prompt:
                cli = bittensor.cli(args=[
                        'overview',
                        '--wallet.name', 'coolwalletname',
                        '--netuid', '1',
                    ])
                cli.run()

                # NO prompt happened
                mock_ask_prompt.assert_not_called()

            # Test NO prompt happens when wallet name 'default' is passed
            with patch('rich.prompt.Prompt.ask') as mock_ask_prompt:
                cli = bittensor.cli(args=[
                        'overview',
                        '--wallet.name', 'default',
                        '--netuid', '1',
                    ])
                cli.run()

                # NO prompt happened
                mock_ask_prompt.assert_not_called()

    def test_stake_prompt_wallet_name_and_hotkey_name(self):
        base_args = [
            'stake',
            '--all',
        ]
        # Patch command to exit early
        with patch('bittensor._cli.commands.stake.StakeCommand.run', return_value=None):

            # Test prompt happens when 
            # - wallet name IS NOT passed, AND
            # - hotkey name IS NOT passed
            with patch('rich.prompt.Prompt.ask') as mock_ask_prompt:
                mock_ask_prompt.side_effect = ['mock', 'mock_hotkey']

                cli = bittensor.cli(args=base_args + [
                        # '--wallet.name', 'mock',
                        #'--wallet.hotkey', 'mock_hotkey', 
                    ])
                cli.run()

                # Prompt happened
                mock_ask_prompt.assert_called()
                self.assertEqual(mock_ask_prompt.call_count, 2, msg="Prompt should have been called twice")
                args0, kwargs0 = mock_ask_prompt.call_args_list[0]
                combined_args_kwargs0 = [arg for arg in args0] + [val for val in [val for val in kwargs0.values()]]
                # check that prompt was called for wallet name
                self.assertTrue(
                    any(filter(lambda x: 'wallet name' in x.lower(), combined_args_kwargs0)),
                    msg=f"Prompt should have been called for wallet name: {combined_args_kwargs0}"
                )

                args1, kwargs1 = mock_ask_prompt.call_args_list[1]
                combined_args_kwargs1 = [arg for arg in args1] + [val for val in kwargs1.values()]
                # check that prompt was called for hotkey

                self.assertTrue(
                    any(filter(lambda x: 'hotkey' in x.lower(), combined_args_kwargs1)),
                    msg=f"Prompt should have been called for hotkey: {combined_args_kwargs1}"
                )

            # Test prompt happens when 
            # - wallet name IS NOT passed, AND
            # - hotkey name IS passed
            with patch('rich.prompt.Prompt.ask') as mock_ask_prompt:
                mock_ask_prompt.side_effect = ['mock', 'mock_hotkey']

                cli = bittensor.cli(args=base_args + [
                        #'--wallet.name', 'mock',
                        '--wallet.hotkey', 'mock_hotkey', 
                    ])
                cli.run()

                # Prompt happened
                mock_ask_prompt.assert_called()
                self.assertEqual(mock_ask_prompt.call_count, 1, msg="Prompt should have been called ONCE")
                args0, kwargs0 = mock_ask_prompt.call_args_list[0]
                combined_args_kwargs0 = [arg for arg in args0] + [val for val in kwargs0.values()]
                # check that prompt was called for wallet name
                self.assertTrue(
                    any(filter(lambda x: 'wallet name' in x.lower(), combined_args_kwargs0)),
                    msg=f"Prompt should have been called for wallet name: {combined_args_kwargs0}"
                )

            # Test prompt happens when 
            # - wallet name IS passed, AND
            # - hotkey name IS NOT passed
            with patch('rich.prompt.Prompt.ask') as mock_ask_prompt:
                mock_ask_prompt.side_effect = ['mock', 'mock_hotkey']

                cli = bittensor.cli(args=base_args + [
                        '--wallet.name', 'mock',
                        #'--wallet.hotkey', 'mock_hotkey', 
                    ])
                cli.run()

                # Prompt happened
                mock_ask_prompt.assert_called()
                self.assertEqual(mock_ask_prompt.call_count, 1, msg="Prompt should have been called ONCE")
                args0, kwargs0 = mock_ask_prompt.call_args_list[0]
                combined_args_kwargs0 = [arg for arg in args0] + [val for val in kwargs0.values()]
                # check that prompt was called for hotkey
                self.assertTrue(
                    any(filter(lambda x: 'hotkey' in x.lower(), combined_args_kwargs0)),
                    msg=f"Prompt should have been called for hotkey {combined_args_kwargs0}"
                )


            # Test NO prompt happens when
            # - wallet name IS passed, AND
            # - hotkey name IS passed
            with patch('rich.prompt.Prompt.ask') as mock_ask_prompt:
                cli = bittensor.cli(args=base_args + [
                        '--wallet.name', 'coolwalletname',
                        '--wallet.hotkey', 'coolwalletname_hotkey',
                    ])
                cli.run()

                # NO prompt happened
                mock_ask_prompt.assert_not_called()

            # Test NO prompt happens when
            # - wallet name 'default' IS passed, AND
            # - hotkey name 'default' IS passed
            with patch('rich.prompt.Prompt.ask') as mock_ask_prompt:
                cli = bittensor.cli(args=base_args + [
                        '--wallet.name', 'default',
                        '--wallet.hotkey', 'default',
                    ])
                cli.run()

                # NO prompt happened
                mock_ask_prompt.assert_not_called()

    def test_unstake_prompt_wallet_name_and_hotkey_name(self):
        base_args = [
            'unstake',
            '--all',
        ]
        # Patch command to exit early
        with patch('bittensor._cli.commands.unstake.UnStakeCommand.run', return_value=None):

            # Test prompt happens when 
            # - wallet name IS NOT passed, AND
            # - hotkey name IS NOT passed
            with patch('rich.prompt.Prompt.ask') as mock_ask_prompt:
                mock_ask_prompt.side_effect = ['mock', 'mock_hotkey']

                cli = bittensor.cli(args=base_args + [
                        # '--wallet.name', 'mock',
                        #'--wallet.hotkey', 'mock_hotkey', 
                    ])
                cli.run()

                # Prompt happened
                mock_ask_prompt.assert_called()
                self.assertEqual(mock_ask_prompt.call_count, 2, msg="Prompt should have been called twice")
                args0, kwargs0 = mock_ask_prompt.call_args_list[0]
                combined_args_kwargs0 = [arg for arg in args0] + [val for val in kwargs0.values()]
                # check that prompt was called for wallet name
                self.assertTrue(
                    any(filter(lambda x: 'wallet name' in x.lower(), combined_args_kwargs0)),
                    msg=f"Prompt should have been called for wallet name: {combined_args_kwargs0}"
                )

                args1, kwargs1 = mock_ask_prompt.call_args_list[1]
                combined_args_kwargs1 = [arg for arg in args1] + [val for val in kwargs1.values()]
                # check that prompt was called for hotkey
                self.assertTrue(
                    any(filter(lambda x: 'hotkey' in x.lower(), combined_args_kwargs1)),
                    msg=f"Prompt should have been called for hotkey {combined_args_kwargs1}"
                )

            # Test prompt happens when 
            # - wallet name IS NOT passed, AND
            # - hotkey name IS passed
            with patch('rich.prompt.Prompt.ask') as mock_ask_prompt:
                mock_ask_prompt.side_effect = ['mock', 'mock_hotkey']

                cli = bittensor.cli(args=base_args + [
                        #'--wallet.name', 'mock',
                        '--wallet.hotkey', 'mock_hotkey', 
                    ])
                cli.run()

                # Prompt happened
                mock_ask_prompt.assert_called()
                self.assertEqual(mock_ask_prompt.call_count, 1, msg="Prompt should have been called ONCE")
                args0, kwargs0 = mock_ask_prompt.call_args_list[0]
                combined_args_kwargs0 = [arg for arg in args0] + [val for val in kwargs0.values()]
                # check that prompt was called for wallet name
                self.assertTrue(
                    any(filter(lambda x: 'wallet name' in x.lower(), combined_args_kwargs0)),
                    msg=f"Prompt should have been called for wallet name: {combined_args_kwargs0}"
                )

            # Test prompt happens when 
            # - wallet name IS passed, AND
            # - hotkey name IS NOT passed
            with patch('rich.prompt.Prompt.ask') as mock_ask_prompt:
                mock_ask_prompt.side_effect = ['mock', 'mock_hotkey']

                cli = bittensor.cli(args=base_args + [
                        '--wallet.name', 'mock',
                        #'--wallet.hotkey', 'mock_hotkey', 
                    ])
                cli.run()

                # Prompt happened
                mock_ask_prompt.assert_called()
                self.assertEqual(mock_ask_prompt.call_count, 1, msg="Prompt should have been called ONCE")
                args0, kwargs0 = mock_ask_prompt.call_args_list[0]
                combined_args_kwargs0 = [arg for arg in args0] + [val for val in kwargs0.values()]
                # check that prompt was called for hotkey
                self.assertTrue(
                    any(filter(lambda x: 'hotkey' in x.lower(), combined_args_kwargs0)),
                    msg=f"Prompt should have been called for hotkey {combined_args_kwargs0}"
                )


            # Test NO prompt happens when
            # - wallet name IS passed, AND
            # - hotkey name IS passed
            with patch('rich.prompt.Prompt.ask') as mock_ask_prompt:
                cli = bittensor.cli(args=base_args + [
                        '--wallet.name', 'coolwalletname',
                        '--wallet.hotkey', 'coolwalletname_hotkey',
                    ])
                cli.run()

                # NO prompt happened
                mock_ask_prompt.assert_not_called()

            # Test NO prompt happens when
            # - wallet name 'default' IS passed, AND
            # - hotkey name 'default' IS passed
            with patch('rich.prompt.Prompt.ask') as mock_ask_prompt:
                cli = bittensor.cli(args=base_args + [
                        '--wallet.name', 'default',
                        '--wallet.hotkey', 'default',
                    ])
                cli.run()

                # NO prompt happened
                mock_ask_prompt.assert_not_called()

    def test_delegate_prompt_wallet_name(self):
        base_args = [
            'delegate',
            '--all',
            '--delegate_ss58key', get_mock_coldkey(0)
        ]
        # Patch command to exit early
        with patch('bittensor._cli.commands.delegates.DelegateStakeCommand.run', return_value=None):

            # Test prompt happens when 
            # - wallet name IS NOT passed
            with patch('rich.prompt.Prompt.ask') as mock_ask_prompt:
                mock_ask_prompt.side_effect = ['mock']

                cli = bittensor.cli(args=base_args + [
                        # '--wallet.name', 'mock',
                    ])
                cli.run()

                # Prompt happened
                mock_ask_prompt.assert_called()
                self.assertEqual(mock_ask_prompt.call_count, 1, msg="Prompt should have been called ONCE")
                args0, kwargs0 = mock_ask_prompt.call_args_list[0]
                combined_args_kwargs0 = [arg for arg in args0] + [val for val in kwargs0.values()]
                # check that prompt was called for wallet name
                self.assertTrue(
                    any(filter(lambda x: 'wallet name' in x.lower(), combined_args_kwargs0)),
                    msg=f"Prompt should have been called for wallet name: {combined_args_kwargs0}"
                )

            # Test NO prompt happens when
            # - wallet name IS passed
            with patch('rich.prompt.Prompt.ask') as mock_ask_prompt:
                cli = bittensor.cli(args=base_args + [
                        '--wallet.name', 'coolwalletname',
                    ])
                cli.run()

                # NO prompt happened
                mock_ask_prompt.assert_not_called()

    def test_undelegate_prompt_wallet_name(self):
        base_args = [
            'undelegate',
            '--all',
            '--delegate_ss58key', get_mock_coldkey(0)
        ]
        # Patch command to exit early
        with patch('bittensor._cli.commands.delegates.DelegateUnstakeCommand.run', return_value=None):

            # Test prompt happens when 
            # - wallet name IS NOT passed
            with patch('rich.prompt.Prompt.ask') as mock_ask_prompt:
                mock_ask_prompt.side_effect = ['mock']

                cli = bittensor.cli(args=base_args + [
                        # '--wallet.name', 'mock',
                    ])
                cli.run()

                # Prompt happened
                mock_ask_prompt.assert_called()
                self.assertEqual(mock_ask_prompt.call_count, 1, msg="Prompt should have been called ONCE")
                args0, kwargs0 = mock_ask_prompt.call_args_list[0]
                combined_args_kwargs0 = [arg for arg in args0] + [val for val in kwargs0.values()]
                # check that prompt was called for wallet name
                self.assertTrue(
                    any(filter(lambda x: 'wallet name' in x.lower(), combined_args_kwargs0)),
                    msg=f"Prompt should have been called for wallet name: {combined_args_kwargs0}"
                )

            # Test NO prompt happens when
            # - wallet name IS passed
            with patch('rich.prompt.Prompt.ask') as mock_ask_prompt:
                cli = bittensor.cli(args=base_args + [
                        '--wallet.name', 'coolwalletname',
                    ])
                cli.run()

                # NO prompt happened
                mock_ask_prompt.assert_not_called()

    def test_delegate_prompt_hotkey(self):
        # Tests when
        # - wallet name IS passed, AND
        # - delegate hotkey IS NOT passed
        base_args = [
            'delegate',
            '--all',
            '--wallet.name', 'mock', 
        ]

        delegate_ss58 = get_mock_coldkey(0)
        with patch('bittensor._cli.commands.delegates.show_delegates'):
            with patch('bittensor.Subtensor.get_delegates', return_value=[
                bittensor.DelegateInfo(
                    hotkey_ss58=delegate_ss58, # return delegate with mock coldkey
                    total_stake=bittensor.Balance.from_float(0.1),
                    nominators=[],
                    owner_ss58='',
                    take=0.18,
                    validator_permits=[],
                    registrations=[],
                    return_per_1000=bittensor.Balance.from_float(0.1),
                    total_daily_return=bittensor.Balance.from_float(0.1)
                )
            ]):
                # Patch command to exit early
                with patch('bittensor._cli.commands.delegates.DelegateStakeCommand.run', return_value=None):

                    # Test prompt happens when 
                    # - delegate hotkey IS NOT passed
                    with patch('rich.prompt.Prompt.ask') as mock_ask_prompt:
                        mock_ask_prompt.side_effect = ['0'] # select delegate with mock coldkey

                        cli = bittensor.cli(args=base_args + [
                                # '--delegate_ss58key', delegate_ss58,
                            ])
                        cli.run()

                        # Prompt happened
                        mock_ask_prompt.assert_called()
                        self.assertEqual(mock_ask_prompt.call_count, 1, msg="Prompt should have been called ONCE")
                        args0, kwargs0 = mock_ask_prompt.call_args_list[0]
                        combined_args_kwargs0 = [arg for arg in args0] + [val for val in kwargs0.values()]
                        # check that prompt was called for delegate hotkey 
                        self.assertTrue(
                            any(filter(lambda x: 'delegate' in x.lower(), combined_args_kwargs0)),
                            msg=f"Prompt should have been called for delegate: {combined_args_kwargs0}"
                        )

                    # Test NO prompt happens when
                    # - delegate hotkey IS passed
                    with patch('rich.prompt.Prompt.ask') as mock_ask_prompt:
                        cli = bittensor.cli(args=base_args + [
                                '--delegate_ss58key', delegate_ss58,
                            ])
                        cli.run()

                        # NO prompt happened
                        mock_ask_prompt.assert_not_called()

    def test_undelegate_prompt_hotkey(self):
        # Tests when
        # - wallet name IS passed, AND
        # - delegate hotkey IS NOT passed
        base_args = [
            'undelegate',
            '--all',
            '--wallet.name', 'mock', 
        ]

        delegate_ss58 = get_mock_coldkey(0)
        with patch('bittensor._cli.commands.delegates.show_delegates'):
            with patch('bittensor.Subtensor.get_delegates', return_value=[
                bittensor.DelegateInfo(
                    hotkey_ss58=delegate_ss58, # return delegate with mock coldkey
                    total_stake=bittensor.Balance.from_float(0.1),
                    nominators=[],
                    owner_ss58='',
                    take=0.18,
                    validator_permits=[],
                    registrations=[],
                    return_per_1000=bittensor.Balance.from_float(0.1),
                    total_daily_return=bittensor.Balance.from_float(0.1)
                )
            ]):
                # Patch command to exit early
                with patch('bittensor._cli.commands.delegates.DelegateUnstakeCommand.run', return_value=None):

                    # Test prompt happens when 
                    # - delegate hotkey IS NOT passed
                    with patch('rich.prompt.Prompt.ask') as mock_ask_prompt:
                        mock_ask_prompt.side_effect = ['0'] # select delegate with mock coldkey

                        cli = bittensor.cli(args=base_args + [
                                # '--delegate_ss58key', delegate_ss58,
                            ])
                        cli.run()

                        # Prompt happened
                        mock_ask_prompt.assert_called()
                        self.assertEqual(mock_ask_prompt.call_count, 1, msg="Prompt should have been called ONCE")
                        args0, kwargs0 = mock_ask_prompt.call_args_list[0]
                        combined_args_kwargs0 = [arg for arg in args0] + [val for val in kwargs0.values()]
                        # check that prompt was called for delegate hotkey 
                        self.assertTrue(
                            any(filter(lambda x: 'delegate' in x.lower(), combined_args_kwargs0)),
                            msg=f"Prompt should have been called for delegate: {combined_args_kwargs0}"
                        )

                    # Test NO prompt happens when
                    # - delegate hotkey IS passed
                    with patch('rich.prompt.Prompt.ask') as mock_ask_prompt:
                        cli = bittensor.cli(args=base_args + [
                                '--delegate_ss58key', delegate_ss58,
                            ])
                        cli.run()

                        # NO prompt happened
                        mock_ask_prompt.assert_not_called()



if __name__ == "__main__":
    unittest.main()<|MERGE_RESOLUTION|>--- conflicted
+++ resolved
@@ -72,16 +72,6 @@
     def construct_config():
         defaults = bittensor.Config()
 
-<<<<<<< HEAD
-        # Get defaults for this config
-        is_set_map = bittensor.config.__fill_is_set_list__(defaults, bittensor.defaults)
-
-        defaults['__is_set'] = is_set_map
-
-        defaults.__fill_with_defaults__(is_set_map, bittensor.defaults)
-
-=======
->>>>>>> 163e9815
         defaults.netuid = 1
         bittensor.subtensor.add_defaults( defaults )
         defaults.subtensor.network = 'mock'
